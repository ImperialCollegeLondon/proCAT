"""Tests for the utils module."""

from datetime import datetime, timedelta

import pytest


@pytest.mark.django_db
def test_create_destroy_analysis_codes():
    """Roundtrip check of creation and destruction of analysis codes."""
    from main import models, utils

<<<<<<< HEAD
    assert len(models.AnalysisCode.objects.all()) == len(utils.ANALYSIS_CODES)
    utils.destroy_analysis()
    assert len(models.AnalysisCode.objects.all()) == 0
    utils.create_analysis()
    assert len(models.AnalysisCode.objects.all()) == len(utils.ANALYSIS_CODES)
=======
    assert len(models.ActivityCode.objects.all()) == len(utils.ACTIVITY_CODES)
    utils.destroy_activities()
    assert len(models.ActivityCode.objects.all()) == 0
    utils.create_activities()
    assert len(models.ActivityCode.objects.all()) == len(utils.ACTIVITY_CODES)


@pytest.mark.django_db
def test_get_logged_hours(user, project):
    """Test get_logged_hours function."""
    from main.models import TimeEntry
    from main.utils import get_logged_hours

    # Create a time entries for a project
    start_time_1 = datetime(2025, 4, 1, 11, 0)
    end_time_1 = start_time_1 + timedelta(hours=5)

    start_time_2 = datetime(2025, 6, 2, 10, 0)
    end_time_2 = start_time_2 + timedelta(hours=4.2)

    start_time_3 = datetime(2025, 6, 3, 9, 0)
    end_time_3 = start_time_3 + timedelta(hours=6.5)

    TimeEntry.objects.create(
        user=user,
        project=project,
        start_time=start_time_1,
        end_time=end_time_1,
    )
    TimeEntry.objects.create(
        user=user,
        project=project,
        start_time=start_time_2,
        end_time=end_time_2,
    )
    TimeEntry.objects.create(
        user=user,
        project=project,
        start_time=start_time_3,
        end_time=end_time_3,
    )

    entries = TimeEntry.objects.filter(user=user)
    total_hours, project_work_summary = get_logged_hours(entries)

    # Expected values
    expected_hours = 5 + 4.2 + 6.5  # ~15.7
    # Assuming 7 hours/workday, we convert total hours
    expected_days = round(expected_hours / 7, 1)  # ~2.2
    expected_summary = f"{project.name}: {expected_days} days"

    assert round(total_hours, 1) == round(expected_hours, 1)
    assert project_work_summary == expected_summary


@pytest.mark.django_db
def test_get_current_and_last_month_start():
    """Test get_current_and_last_month_start function."""
    from main.utils import get_current_and_last_month

    date = datetime(2025, 6, 15)  # Fixed date for testing
    last_month_start, last_month_name, current_month_start, current_month_name = (
        get_current_and_last_month(date=date)
    )
    # Last month is May 2025
    assert last_month_start == datetime(2025, 5, 1)
    assert last_month_name == "May"
    # Current month is June 2025
    assert current_month_start == datetime(2025, 6, 1)
    assert current_month_name == "June"
>>>>>>> d5a8878d
<|MERGE_RESOLUTION|>--- conflicted
+++ resolved
@@ -10,18 +10,11 @@
     """Roundtrip check of creation and destruction of analysis codes."""
     from main import models, utils
 
-<<<<<<< HEAD
     assert len(models.AnalysisCode.objects.all()) == len(utils.ANALYSIS_CODES)
     utils.destroy_analysis()
     assert len(models.AnalysisCode.objects.all()) == 0
     utils.create_analysis()
     assert len(models.AnalysisCode.objects.all()) == len(utils.ANALYSIS_CODES)
-=======
-    assert len(models.ActivityCode.objects.all()) == len(utils.ACTIVITY_CODES)
-    utils.destroy_activities()
-    assert len(models.ActivityCode.objects.all()) == 0
-    utils.create_activities()
-    assert len(models.ActivityCode.objects.all()) == len(utils.ACTIVITY_CODES)
 
 
 @pytest.mark.django_db
@@ -86,5 +79,4 @@
     assert last_month_name == "May"
     # Current month is June 2025
     assert current_month_start == datetime(2025, 6, 1)
-    assert current_month_name == "June"
->>>>>>> d5a8878d
+    assert current_month_name == "June"