"""Tests for the utils module."""

from datetime import datetime, timedelta

import pytest
from django.contrib.auth.models import Group


@pytest.mark.django_db
def test_create_destroy_analysis_codes():
    """Roundtrip check of creation and destruction of analysis codes."""
    from main import models, utils

    assert len(models.AnalysisCode.objects.all()) == len(utils.ANALYSIS_CODES)
    utils.destroy_analysis()
    assert len(models.AnalysisCode.objects.all()) == 0
    utils.create_analysis()
    assert len(models.AnalysisCode.objects.all()) == len(utils.ANALYSIS_CODES)


@pytest.mark.django_db
def test_create_destroy_horse_group():
    """Roundtrip check of creation and destruction of the HoRSE group."""
    from main import utils

    assert Group.objects.filter(name="HoRSE").exists()
    utils.destroy_HoRSE_group()
    assert not Group.objects.filter(name="HoRSE").exists()
    utils.create_HoRSE_group()
    assert Group.objects.filter(name="HoRSE").exists()


def test_get_head_email(user):
    """Test get_head_email function."""
    from main import utils

    group = Group.objects.get(name="HoRSE")
    email = utils.get_head_email()
    assert email == []

    user.groups.add(group)
    email = utils.get_head_email()
    assert email == [user.email]


@pytest.mark.django_db
def test_get_logged_hours(user, project):
    """Test get_logged_hours function."""
    from main.models import TimeEntry
    from main.utils import get_logged_hours

    # Create a time entries for a project
    start_time_1 = datetime(2025, 4, 1, 11, 0)
    end_time_1 = start_time_1 + timedelta(hours=5)

    start_time_2 = datetime(2025, 6, 2, 10, 0)
    end_time_2 = start_time_2 + timedelta(hours=4.2)

    start_time_3 = datetime(2025, 6, 3, 9, 0)
    end_time_3 = start_time_3 + timedelta(hours=6.5)

    TimeEntry.objects.create(
        user=user,
        project=project,
        start_time=start_time_1,
        end_time=end_time_1,
    )
    TimeEntry.objects.create(
        user=user,
        project=project,
        start_time=start_time_2,
        end_time=end_time_2,
    )
    TimeEntry.objects.create(
        user=user,
        project=project,
        start_time=start_time_3,
        end_time=end_time_3,
    )

    entries = TimeEntry.objects.filter(user=user)
    total_hours, project_work_summary = get_logged_hours(entries)

    # Expected values
    expected_hours = 5 + 4.2 + 6.5  # ~15.7
    # Assuming 7 hours/workday, we convert total hours
    expected_days = round(expected_hours / 7, 1)  # ~2.2
    expected_summary = f"{project.name}: {expected_days} days"

    assert round(total_hours, 1) == round(expected_hours, 1)
    assert project_work_summary == expected_summary


@pytest.mark.django_db
def test_get_current_and_last_month_start():
    """Test get_current_and_last_month_start function."""
    from main.utils import get_current_and_last_month

    date = datetime(2025, 6, 15)  # Fixed date for testing
    last_month_start, last_month_name, current_month_start, current_month_name = (
        get_current_and_last_month(date=date)
    )
    # Last month is May 2025
    assert last_month_start == datetime(2025, 5, 1)
    assert last_month_name == "May"
    # Current month is June 2025
    assert current_month_start == datetime(2025, 6, 1)
    assert current_month_name == "June"


@pytest.mark.django_db
def test_get_budget_status():
    """Test get_budget_status function."""
    from main.models import Department, Funding, Project
    from main.utils import get_budget_status

    today = datetime.today().date()

    # Create a department
    department = Department.objects.create(name="Test Department")

    # Create a project
    project = Project.objects.create(name="Test Project", department=department)

    # Create some funding entries
    funding1 = Funding.objects.create(
        project=project,
        budget=10000,
        expiry_date=today + timedelta(days=30),  # Not expired
    )
    funding2 = Funding.objects.create(
        project=project,
        budget=5000,
        expiry_date=today - timedelta(days=30),  # Expired
    )
    funding3 = Funding.objects.create(
        project=project,
        budget=-1000,
        expiry_date=today + timedelta(days=30),  # Ran out but not expired
    )
    funding4 = Funding.objects.create(
        project=project,
        budget=2000,
        expiry_date=today - timedelta(days=30),  # Expired but has budget
    )

    funds_ran_out_not_expired, funding_expired_budget_left = get_budget_status(
        date=today
    )

    # Check the results
    assert funds_ran_out_not_expired.count() == 1
    assert funds_ran_out_not_expired.first() == funding3
    assert funding2 not in funds_ran_out_not_expired
    assert funding4 not in funds_ran_out_not_expired

    # Check funding expired but has budget
    assert funding2 in funding_expired_budget_left
    assert funding4 in funding_expired_budget_left
    assert funding1 not in funding_expired_budget_left
    assert funding3 not in funding_expired_budget_left


@pytest.mark.django_db
def test_days_used_within_days_left(user, project):
    """Test if days used within days left."""
    from main.models import Funding, TimeEntry
    from main.utils import get_projects_with_days_used_exceeding_days_left

    date = datetime(2025, 7, 10)
    current_month_start = datetime(date.year, date.month, 1)

    # Create time entry in the last month
    start_time = datetime(2025, 6, 1, 11, 0)
    end_time = start_time + timedelta(hours=14)

    TimeEntry.objects.create(
        user=user,
        project=project,
        start_time=start_time,
        end_time=end_time,
    )

    # Create funding for the project
    Funding.objects.create(
        project=project,
        budget=1000,
        source="Test Source",
        daily_rate=400,
        expiry_date=current_month_start + timedelta(days=30),  # Not expired
    )

    result = get_projects_with_days_used_exceeding_days_left(date=date)

    # Check if the project is not in the result
    assert len(result) == 0, (
        "Project should not be in the result as days used is within days left"
    )
    assert project.days_left == (2.5, 125.0)


@pytest.mark.django_db
def test_days_used_exceeding_days_left(user, project):
    """Test if days used exceeds days left."""
    from main.models import Funding, TimeEntry
    from main.utils import get_projects_with_days_used_exceeding_days_left

    date = datetime(2025, 7, 10)
    current_month_start = datetime(date.year, date.month, 1)

    # Create time entry in the last month
    start_time = datetime(2025, 6, 1, 11, 0)
    end_time = start_time + timedelta(hours=50)

    TimeEntry.objects.create(
        user=user,
        project=project,
        start_time=start_time,
        end_time=end_time,
    )

    # Create funding for the project
    Funding.objects.create(
        project=project,
        budget=1000,
        source="Test Source",
        daily_rate=400,
        expiry_date=current_month_start + timedelta(days=30),  # Not expired
    )
    project.status = "Active"
    project.save()

    result = get_projects_with_days_used_exceeding_days_left(date=date)

    # Check if the project is in the result
    assert len(result) == 1, (
        "Project should be in the result as days used exceeds days left"
    )
    project_result, days_used, days_left = result[0]
    assert project_result == project
    assert round(days_used, 1) == 7.1
    assert round(days_left, 1) == 2.5


@pytest.mark.django_db
def test_order_queryset_by_property(project, analysis_code):
    """Test the order_queryset_by_property function."""
    from main import models, utils

    # Create some funding objects
    models.Funding.objects.create(
        project=project,
        source="External",
        funding_body="Funding body",
        cost_centre="centre",
        activity="G12345",
        analysis_code=analysis_code,
        expiry_date=datetime.today().date(),
        budget=1000.00,
        daily_rate=100.00,
        id=1,
    )  # 10 days funding

    models.Funding.objects.create(
        project=project,
        source="External",
        funding_body="Funding body",
        cost_centre="centre",
        activity="G12345",
        analysis_code=analysis_code,
        expiry_date=datetime.today().date(),
        budget=2000.00,
        daily_rate=100.00,
        id=2,
    )  # 20 days funding

    models.Funding.objects.create(
        project=project,
        source="External",
        funding_body="Funding body",
        cost_centre="centre",
        activity="G12345",
        analysis_code=analysis_code,
        expiry_date=datetime.today().date(),
        budget=500.00,
        daily_rate=100.00,
        id=3,
    )  # 5 days funding

    # Check Funding is ordered correctly by effort
    qs = models.Funding.objects.all()
    ordered_qs = utils.order_queryset_by_property(qs, "effort", False)
    ordered_ids = list(ordered_qs.values_list("id", flat=True))
    assert ordered_ids == [3, 1, 2]

    # Check reverse order
    reverse_qs = utils.order_queryset_by_property(qs, "effort", True)
    reverse_ids = list(reverse_qs.values_list("id", flat=True))
    assert reverse_ids == [2, 1, 3]


def test_get_calendar_year_dates():
    """Test the get_calendar_year_dates function."""
    from main.utils import get_calendar_year_dates

    today = datetime.now()
    assert get_calendar_year_dates()[0].date() == datetime(today.year, 1, 1).date()
    assert get_calendar_year_dates()[1].date() == datetime(today.year, 12, 31).date()


def test_get_financial_year_dates():
    """Test the get_financial_year_dates function."""
    from main.utils import get_financial_year_dates

    today = datetime.now()

<<<<<<< HEAD
    if today.month > 8:
=======
    if today.month >= 8:
>>>>>>> c83b152f
        assert get_financial_year_dates()[0].date() == datetime(today.year, 8, 1).date()
        assert (
            get_financial_year_dates()[1].date()
            == datetime(today.year + 1, 7, 31).date()
        )
    else:
        assert (
            get_financial_year_dates()[0].date()
            == datetime(today.year - 1, 8, 1).date()
        )
        assert (
            get_financial_year_dates()[1].date() == datetime(today.year, 7, 31).date()
        )<|MERGE_RESOLUTION|>--- conflicted
+++ resolved
@@ -314,11 +314,7 @@
 
     today = datetime.now()
 
-<<<<<<< HEAD
     if today.month > 8:
-=======
-    if today.month >= 8:
->>>>>>> c83b152f
         assert get_financial_year_dates()[0].date() == datetime(today.year, 8, 1).date()
         assert (
             get_financial_year_dates()[1].date()
