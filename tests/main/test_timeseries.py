"""Tests for the timeseries module."""

from datetime import datetime, time, timedelta
from decimal import Decimal

import pandas as pd
import pytest


def test_update_timeseries():
    """Test the update_timeseries function."""
    from main import models, timeseries

    dates = pd.bdate_range(
        pd.Timestamp(datetime.now()),
        pd.Timestamp(datetime.now() + timedelta(14)),
        inclusive="left",
    )
    ts = pd.Series(0.0, index=dates)
    capacity = models.Capacity(value=0.5, start_date=datetime.now().date())
    capacity.end_date = datetime.now().date() + timedelta(7)
    assert ts.value_counts()[0.0] == 10

    ts = timeseries.update_timeseries(ts, capacity, "value")
    assert ts.value_counts()[capacity.value] == 5


@pytest.mark.django_db
@pytest.mark.parametrize(
    ["start_date", "end_date", "plot_start_date", "plot_end_date"],
    [
        [
            datetime.now().date() + timedelta(7),
            datetime.now().date() + timedelta(14),
            datetime.now(),
            datetime.now() + timedelta(21),
        ],
        [
            datetime.now().date(),
            datetime.now().date() + timedelta(21),
            datetime.now() + timedelta(7),
            datetime.now() + timedelta(14),
        ],
        [
            datetime.now().date(),
            datetime.now().date() + timedelta(20),
            datetime.now() + timedelta(4),
            datetime.now() + timedelta(30),
        ],
    ],
)
def test_get_effort_timeseries(
    department,
    user,
    analysis_code,
    start_date,
    end_date,
    plot_start_date,
    plot_end_date,
):
    """Test the get_effort_timeseries function."""
    from main import models, timeseries

    project = models.Project.objects.create(
        name="ProCAT",
        department=department,
        lead=user,
        status="Active",
        start_date=start_date,
        end_date=end_date,
    )

    funding = models.Funding.objects.create(
        project=project,
        source="External",
        cost_centre="centre",
        activity="G12345",
        analysis_code=analysis_code,
        budget=1000.00,
        daily_rate=100.00,
    )

    ts = timeseries.get_effort_timeseries(plot_start_date, plot_end_date)
    assert isinstance(ts, pd.Series)

    effort = funding.budget / funding.daily_rate
    effort_per_day = effort / project.total_working_days
    n_entries = ts.value_counts()[effort_per_day]

    # get intersecting dates
    project_days = pd.bdate_range(start_date, end_date, inclusive="left")
    plot_days = pd.bdate_range(plot_start_date, plot_end_date, inclusive="left")
    n_days = len(project_days.intersection(plot_days))
    assert n_entries == n_days


@pytest.mark.django_db
def test_get_capacity_timeseries(user):
    """Test the get_capacity_timeseries function."""
    from main import models, timeseries

    capacity_A = models.Capacity.objects.create(
        user=user, value=0.5, start_date=datetime.now().date()
    )
    capacity_B = models.Capacity.objects.create(
        user=user, value=0.7, start_date=datetime.now().date() + timedelta(7)
    )
    plot_start_date, plot_end_date = datetime.now(), datetime.now() + timedelta(28)
    ts = timeseries.get_capacity_timeseries(plot_start_date, plot_end_date)
    assert isinstance(ts, pd.Series)
    assert ts.value_counts()[capacity_A.value] == 5
    assert ts.value_counts()[capacity_B.value] == 15


@pytest.mark.django_db
def test_get_cost_recovery_timeseries(department, user, analysis_code):
    """Test the get_cost_recovery_timeseries function."""
    from main import models, report, timeseries, utils

    today = datetime.today().date()

    # Create a project and associated funding
    project = models.Project.objects.create(
        name="ProCAT",
        department=department,
        lead=user,
        start_date=today - timedelta(days=365),
        end_date=today,
        status="Active",
        charging="Actual",
    )
    # Create funding objects (monthly charge will be created for each)
    models.Funding.objects.create(  # expires first
        project=project,
        source="External",
        funding_body="Funding body",
        cost_centre="centre",
        activity="G12345",
        analysis_code=analysis_code,
        expiry_date=today + timedelta(15),
        budget=Decimal("500.00"),
        daily_rate=Decimal("400.00"),
    )  # 1.25 days worth of funds
    models.Funding.objects.create(
        project=project,
        source="External",
        funding_body="Funding body",
        cost_centre="centre",
        activity="G56789",
        analysis_code=analysis_code,
        expiry_date=today + timedelta(30),
        budget=Decimal("5000.00"),
        daily_rate=Decimal("400.00"),
    )

    # Create time entries (1.5 days total) in last month
    end_last_month = today.replace(day=1) - timedelta(days=1)
    start_last_month = end_last_month.replace(day=1)
    models.TimeEntry.objects.create(
        user=user,
        project=project,
        start_time=datetime.combine(start_last_month, time(hour=9)),
        end_time=datetime.combine(start_last_month, time(hour=16)),
    )  # 7 hours total
    models.TimeEntry.objects.create(
        user=user,
        project=project,
        start_time=datetime.combine(start_last_month, time(hour=10)),
        end_time=datetime.combine(start_last_month, time(hour=13, minute=30)),
    )  # 3.5 hours total

    # Create monthly charges
    report.create_actual_monthly_charges(project, start_last_month, end_last_month)

    # Create an additional time entry that will be added to the timeseries but NOT
    # the monthly charge total
    models.TimeEntry.objects.create(
        user=user,
        project=project,
        start_time=datetime.combine(start_last_month, time(hour=11)),
        end_time=datetime.combine(start_last_month, time(hour=18)),
    )  # 7 hours total

    # Create cost recovery timeseries
    dates = utils.get_month_dates_for_previous_years()
    ts, charge_totals = timeseries.get_cost_recovery_timeseries(dates)

    # Get expected value
    n_days = round((pd.Timestamp(start_last_month).days_in_month / 365) * 220)
    expected_value = 17.5 / 7 / n_days
    assert isinstance(ts, pd.Series)
    assert ts.value_counts()[expected_value] == len(
        pd.bdate_range(start=start_last_month, end=end_last_month, inclusive="both")
    )

    # £500 charged to funding A; £100 charged to funding B
<<<<<<< HEAD
    expected_value = (Decimal("500") / funding_A.daily_rate / n_days) + (
        Decimal("100") / funding_B.daily_rate / n_days
    )
    assert isinstance(ts, pd.Series)
    assert ts.value_counts()[float(expected_value)] == n_days
=======
>>>>>>> 10bbd43c
    assert charge_totals[-1] == 600.00


@pytest.mark.django_db
def test_get_cost_recovery_timeseries_equal_to_num_people(
    department, user, analysis_code
):
    """Test the get_cost_recovery_timeseries function when all time in project work.

    Tests the value given is equal to the number of people working if all time is
    invested in project work.
    """
    from main import models, report, timeseries, utils

    today = datetime.today().date()

    # Create a project and associated funding
    project = models.Project.objects.create(
        name="ProCAT",
        department=department,
        lead=user,
        start_date=today - timedelta(days=365),
        end_date=today + timedelta(days=365),
        status="Active",
        charging="Actual",
    )
    # Create funding objects
    models.Funding.objects.create(
        project=project,
        source="External",
        funding_body="Funding body",
        cost_centre="centre",
        activity="G12345",
        analysis_code=analysis_code,
        expiry_date=today + timedelta(15),
        budget=Decimal("1900.00"),
        daily_rate=Decimal("200.00"),
    )
    models.Funding.objects.create(
        project=project,
        source="External",
        funding_body="Funding body",
        cost_centre="centre",
        activity="G12345",
        analysis_code=analysis_code,
        expiry_date=today + timedelta(30),
        budget=Decimal("540000.00"),
        daily_rate=Decimal("123.00"),
    )

    end_last_month = today.replace(day=1) - timedelta(days=1)
    start_last_month = end_last_month.replace(day=1)
    n_working_days = round((pd.Timestamp(start_last_month).days_in_month / 365) * 220)

    # Create 2 time entries where number of hours is exactly equal to the full capacity
    # of an individual (7 * n_working_days)
    start_time = datetime.combine(start_last_month, time(hour=9))
    end_time = start_time + timedelta(hours=7 * n_working_days)
    models.TimeEntry.objects.create(
        user=user,
        project=project,
        start_time=start_time,
        end_time=end_time,
    )
    models.TimeEntry.objects.create(
        user=user,
        project=project,
        start_time=start_time,
        end_time=end_time,
    )

    # Create monthly charges
    report.create_actual_monthly_charges(project, start_last_month, end_last_month)

    # Create cost recovery timeseries
    dates = utils.get_month_dates_for_previous_years()
    ts = timeseries.get_cost_recovery_timeseries(dates)[0]

    # Expected value for 2 individuals working full-time on projects would be 2.0
    assert ts.value_counts()[2.0] == len(
        pd.bdate_range(start_last_month, end_last_month, inclusive="both")
    )<|MERGE_RESOLUTION|>--- conflicted
+++ resolved
@@ -1,7 +1,6 @@
 """Tests for the timeseries module."""
 
 from datetime import datetime, time, timedelta
-from decimal import Decimal
 
 import pandas as pd
 import pytest
@@ -138,8 +137,8 @@
         activity="G12345",
         analysis_code=analysis_code,
         expiry_date=today + timedelta(15),
-        budget=Decimal("500.00"),
-        daily_rate=Decimal("400.00"),
+        budget=500.00,
+        daily_rate=400.00,
     )  # 1.25 days worth of funds
     models.Funding.objects.create(
         project=project,
@@ -149,8 +148,8 @@
         activity="G56789",
         analysis_code=analysis_code,
         expiry_date=today + timedelta(30),
-        budget=Decimal("5000.00"),
-        daily_rate=Decimal("400.00"),
+        budget=5000.00,
+        daily_rate=400.00,
     )
 
     # Create time entries (1.5 days total) in last month
@@ -194,14 +193,6 @@
     )
 
     # £500 charged to funding A; £100 charged to funding B
-<<<<<<< HEAD
-    expected_value = (Decimal("500") / funding_A.daily_rate / n_days) + (
-        Decimal("100") / funding_B.daily_rate / n_days
-    )
-    assert isinstance(ts, pd.Series)
-    assert ts.value_counts()[float(expected_value)] == n_days
-=======
->>>>>>> 10bbd43c
     assert charge_totals[-1] == 600.00
 
 
@@ -237,8 +228,8 @@
         activity="G12345",
         analysis_code=analysis_code,
         expiry_date=today + timedelta(15),
-        budget=Decimal("1900.00"),
-        daily_rate=Decimal("200.00"),
+        budget=1900.00,
+        daily_rate=200.00,
     )
     models.Funding.objects.create(
         project=project,
@@ -248,8 +239,8 @@
         activity="G12345",
         analysis_code=analysis_code,
         expiry_date=today + timedelta(30),
-        budget=Decimal("540000.00"),
-        daily_rate=Decimal("123.00"),
+        budget=540000.00,
+        daily_rate=123.00,
     )
 
     end_last_month = today.replace(day=1) - timedelta(days=1)
