"""Tests for the timeseries module."""

from datetime import datetime, timedelta

import pandas as pd
import pytest


def test_update_timeseries():
    """Test the update_timeseries function."""
    from main import models, timeseries

    dates = pd.bdate_range(
        pd.Timestamp(datetime.now()),
        pd.Timestamp(datetime.now() + timedelta(14)),
        inclusive="left",
    )
    ts = pd.Series(0.0, index=dates)
    capacity = models.Capacity(value=0.5, start_date=datetime.now().date())
    capacity.end_date = datetime.now().date() + timedelta(7)
    assert ts.value_counts()[0.0] == 10

    ts = timeseries.update_timeseries(ts, capacity, "value")
    assert ts.value_counts()[capacity.value] == 5


@pytest.mark.django_db
<<<<<<< HEAD
@pytest.mark.usefixtures("department", "user", "analysis_code")
def test_get_effort_timeseries():
=======
@pytest.mark.parametrize(
    ["start_date", "end_date", "plot_start_date", "plot_end_date", "n_days"],
    [
        [
            datetime.now().date() + timedelta(7),
            datetime.now().date() + timedelta(14),
            datetime.now(),
            datetime.now() + timedelta(21),
            5,
        ],
        [
            datetime.now().date(),
            datetime.now().date() + timedelta(21),
            datetime.now() + timedelta(7),
            datetime.now() + timedelta(14),
            5,
        ],
        [
            datetime.now().date(),
            datetime.now().date() + timedelta(20),
            datetime.now() + timedelta(4),
            datetime.now() + timedelta(30),
            11,
        ],
    ],
)
def test_get_effort_timeseries(
    department,
    user,
    activity_code,
    start_date,
    end_date,
    plot_start_date,
    plot_end_date,
    n_days,
):
>>>>>>> 55fc3560
    """Test the get_effort_timeseries function."""
    from main import models, timeseries

    project = models.Project.objects.create(
        name="ProCAT",
        department=department,
        lead=user,
        status="Active",
        start_date=start_date,
        end_date=end_date,
    )
<<<<<<< HEAD

    analysis_code = models.AnalysisCode.objects.get(code="1234")
=======
>>>>>>> 55fc3560
    funding = models.Funding.objects.create(
        project=project,
        source="External",
        project_code="1234",
        analysis_code=analysis_code,
        budget=1000.00,
        daily_rate=100.00,
    )

    ts = timeseries.get_effort_timeseries(plot_start_date, plot_end_date)
    assert isinstance(ts, pd.Series)

    effort = funding.budget / funding.daily_rate
    effort_per_day = effort / project.total_working_days
    n_entries = ts.value_counts()[effort_per_day]
    assert n_entries == n_days


@pytest.mark.django_db
@pytest.mark.usefixtures("user")
def test_get_capacity_timeseries(user):
    """Test the get_effort_timeseries function."""
    from main import models, timeseries

    capacity_A = models.Capacity.objects.create(
        user=user, value=0.5, start_date=datetime.now().date()
    )
    capacity_B = models.Capacity.objects.create(
        user=user, value=0.7, start_date=datetime.now().date() + timedelta(7)
    )
    plot_start_date, plot_end_date = datetime.now(), datetime.now() + timedelta(28)
    ts = timeseries.get_capacity_timeseries(plot_start_date, plot_end_date)
    assert isinstance(ts, pd.Series)
    assert ts.value_counts()[capacity_A.value] == 5
    assert ts.value_counts()[capacity_B.value] == 15<|MERGE_RESOLUTION|>--- conflicted
+++ resolved
@@ -25,10 +25,6 @@
 
 
 @pytest.mark.django_db
-<<<<<<< HEAD
-@pytest.mark.usefixtures("department", "user", "analysis_code")
-def test_get_effort_timeseries():
-=======
 @pytest.mark.parametrize(
     ["start_date", "end_date", "plot_start_date", "plot_end_date", "n_days"],
     [
@@ -58,14 +54,13 @@
 def test_get_effort_timeseries(
     department,
     user,
-    activity_code,
+    analysis_code,
     start_date,
     end_date,
     plot_start_date,
     plot_end_date,
     n_days,
 ):
->>>>>>> 55fc3560
     """Test the get_effort_timeseries function."""
     from main import models, timeseries
 
@@ -77,11 +72,7 @@
         start_date=start_date,
         end_date=end_date,
     )
-<<<<<<< HEAD
 
-    analysis_code = models.AnalysisCode.objects.get(code="1234")
-=======
->>>>>>> 55fc3560
     funding = models.Funding.objects.create(
         project=project,
         source="External",
