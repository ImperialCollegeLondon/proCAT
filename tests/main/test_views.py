"""Test suite for the main views.

This test module includes tests for main views of the app ensuring that:
  - The correct templates are used.
  - The correct status codes are returned.
"""

from datetime import timedelta
from http import HTTPStatus
from unittest.mock import patch

import pytest
from django.test import RequestFactory
from django.urls import reverse
from django.utils import timezone

from main.models import Funding, Project

from .view_utils import LoginRequiredMixin, PermissionRequiredMixin, TemplateOkMixin


class TestProjectsListView(LoginRequiredMixin, TemplateOkMixin):
    """Test suite for the projects view."""

    _template_name = "main/projects.html"

    def _get_url(self):
        return reverse("main:projects")

    @pytest.mark.django_db
    def test_get_context_data(self, auth_client, project):
        """Test that the view returns the correct context data with filtered tables."""
        endpoint = reverse("main:projects")
        response = auth_client.get(endpoint)

        # Check status code and context
        assert response.status_code == HTTPStatus.OK
        assert "tables" in response.context

        # Check that there are 5 tables, one for each status
        tables = response.context["tables"]
        assert len(tables) == 5

        # Check that the tables have the correct titles and prefixes
        expected_tables = [
            ("Active", "active-"),
            ("Confirmed", "confirmed-"),
            ("Tentative", "tentative-"),
            ("Finished", "finished-"),
            ("Not done", "not-done-"),
        ]

        for i, (title, prefix) in enumerate(expected_tables):
            assert tables[i][0] == title
            assert tables[i][1].prefix == prefix

    @pytest.mark.django_db
    def test_filtered_tables(self, auth_client, user, department, project):
        """Test that each table contains only projects with the matching status."""
        # Create projects with different statuses using the existing user fixture
        Project.objects.create(
            name="Test Active",
            status="Active",
            department=department,
            lead=user,
            start_date=project.start_date,
            end_date=project.end_date,
        )
        Project.objects.create(
            name="Test Confirmed",
            status="Confirmed",
            department=department,
            lead=user,
            start_date=project.start_date,
            end_date=project.end_date,
        )
        Project.objects.create(
            name="Test Tentative",
            status="Tentative",
            department=department,
            lead=user,
            start_date=project.start_date,
            end_date=project.end_date,
        )
        Project.objects.create(
            name="Test Finished",
            status="Finished",
            department=department,
            lead=user,
            start_date=project.start_date,
            end_date=project.end_date,
        )
        Project.objects.create(
            name="Test Not done",
            status="Not done",
            department=department,
            lead=user,
            start_date=project.start_date,
            end_date=project.end_date,
        )

        endpoint = reverse("main:projects")
        response = auth_client.get(endpoint)

        # Check each table contains only projects with the correct status
        tables = dict(response.context["tables"])

        # Check Active table
        active_table = tables["Active"]
        active_projects = [p for p in active_table.data]
        assert len(active_projects) >= 1  # Could include default project from fixture
        assert all(p.status == "Active" for p in active_projects)

        # Check Confirmed table
        confirmed_table = tables["Confirmed"]
        confirmed_projects = [p for p in confirmed_table.data]
        assert len(confirmed_projects) == 1
        assert all(p.status == "Confirmed" for p in confirmed_projects)

        # Check Tentative table
        tentative_table = tables["Tentative"]
        tentative_projects = [p for p in tentative_table.data]
        assert len(tentative_projects) == 1
        assert all(p.status == "Tentative" for p in tentative_projects)

        # Check Finished table
        finished_table = tables["Finished"]
        finished_projects = [p for p in finished_table.data]
        assert len(finished_projects) == 1
        assert all(p.status == "Finished" for p in finished_projects)

        # Check Not done table
        not_done_table = tables["Not done"]
        not_done_projects = [p for p in not_done_table.data]
        assert len(not_done_projects) == 1
        assert all(p.status == "Not done" for p in not_done_projects)

    @pytest.mark.django_db
    def test_order_weeks_to_deadline(self, auth_client):
        """Test the order_weeks_to_deadline method (prefixed param)."""
        with patch("main.tables.order_queryset_by_property") as order_mock:
            endpoint = reverse("main:projects")
            order_mock.return_value = Project.objects.all()

            # Test ascending sort
            order_mock.reset_mock()
            auth_client.get(endpoint, {"active-sort": "weeks_to_deadline"})
            order_mock.assert_called()
            assert order_mock.call_args.args[1] == "weeks_to_deadline"
            assert not order_mock.call_args.args[2]

            # Test descending sort
            order_mock.reset_mock()
            auth_client.get(endpoint, {"active-sort": "-weeks_to_deadline"})
            order_mock.assert_called()
            assert order_mock.call_args.args[1] == "weeks_to_deadline"
            assert order_mock.call_args.args[2]

    @pytest.mark.django_db
    def test_order_total_effort(self, auth_client):
        """Test the order_total_effort method (prefixed param)."""
        with patch("main.tables.order_queryset_by_property") as order_mock:
            endpoint = reverse("main:projects")
            order_mock.return_value = Project.objects.all()

            # Test ascending sort
            order_mock.reset_mock()
            auth_client.get(endpoint, {"active-sort": "total_effort"})
            order_mock.assert_called()
            assert order_mock.call_args.args[1] == "total_effort"
            assert not order_mock.call_args.args[2]

            # Test descending sort
            order_mock.reset_mock()
            auth_client.get(endpoint, {"active-sort": "-total_effort"})
            order_mock.assert_called()
            assert order_mock.call_args.args[1] == "total_effort"
            assert order_mock.call_args.args[2]

    @pytest.mark.django_db
    def test_order_days_left(self, auth_client):
        """Test the order_days_left method (prefixed param)."""
        with patch("main.tables.order_queryset_by_property") as order_mock:
            endpoint = reverse("main:projects")
            order_mock.return_value = Project.objects.all()

            # Test ascending sort
            order_mock.reset_mock()
            auth_client.get(endpoint, {"active-sort": "days_left"})
            order_mock.assert_called()
            assert order_mock.call_args.args[1] == "days_left"
            assert not order_mock.call_args.args[2]

            # Test descending sort
            order_mock.reset_mock()
            auth_client.get(endpoint, {"active-sort": "-days_left"})
            order_mock.assert_called()
            assert order_mock.call_args.args[1] == "days_left"
            assert order_mock.call_args.args[2]

    @pytest.mark.django_db
    def test_total_funding_left(self, auth_client):
        """Test the total_funding_left method (prefixed param)."""
        with patch("main.tables.order_queryset_by_property") as order_mock:
            endpoint = reverse("main:projects")
            order_mock.return_value = Project.objects.all()

            # Test ascending sort
            order_mock.reset_mock()
            auth_client.get(endpoint, {"active-sort": "total_funding_left"})
            order_mock.assert_called()
            assert order_mock.call_args.args[1] == "total_funding_left"
            assert not order_mock.call_args.args[2]

            # Test descending sort
            order_mock.reset_mock()
            auth_client.get(endpoint, {"active-sort": "-total_funding_left"})
            order_mock.assert_called()
            assert order_mock.call_args.args[1] == "total_funding_left"
            assert order_mock.call_args.args[2]


class TestFundingListView(PermissionRequiredMixin, TemplateOkMixin):
    """Test suite for the funding view."""

    _template_name = "main/funding.html"

    def _get_url(self):
        return reverse("main:funding")

    @pytest.mark.django_db
    def test_order_effort(self, admin_client):
        """Test the order_effort method."""
        with patch("main.tables.order_queryset_by_property") as order_mock:
            endpoint = reverse("main:funding")
            order_mock.return_value = Funding.objects.all()

            # Test ascending sort
            admin_client.get(endpoint, {"sort": "effort"})
            order_mock.assert_called()
            assert order_mock.call_args.args[1] == "effort"
            assert not order_mock.call_args.args[2]

            # Test descending sort
            admin_client.get(endpoint, {"sort": "-effort"})
            assert order_mock.call_args.args[2]

    @pytest.mark.django_db
    def test_order_effort_left(self, admin_client):
        """Test the order_effort_left method."""
        with patch("main.tables.order_queryset_by_property") as order_mock:
            endpoint = reverse("main:funding")
            order_mock.return_value = Funding.objects.all()

            # Test ascending sort
            admin_client.get(endpoint, {"sort": "effort_left"})
            order_mock.assert_called()
            assert order_mock.call_args.args[1] == "effort_left"
            assert not order_mock.call_args.args[2]

            # Test descending sort
            admin_client.get(endpoint, {"sort": "-effort_left"})
            assert order_mock.call_args.args[2]

    @pytest.mark.django_db
    def test_order_funding_left(self, admin_client):
        """Test the order_funding_left method."""
        with patch("main.tables.order_queryset_by_property") as order_mock:
            endpoint = reverse("main:funding")
            order_mock.return_value = Funding.objects.all()

            # Test ascending sort
            admin_client.get(endpoint, {"sort": "funding_left"})
            order_mock.assert_called()
            assert order_mock.call_args.args[1] == "funding_left"
            assert not order_mock.call_args.args[2]

            # Test descending sort
            admin_client.get(endpoint, {"sort": "-funding_left"})
            assert order_mock.call_args.args[2]


class TestCapacitiesListView(
    PermissionRequiredMixin, LoginRequiredMixin, TemplateOkMixin
):
    """Test suite for the capacities view."""

    _template_name = "main/capacities.html"

    def _get_url(self):
        return reverse("main:capacities")


@pytest.mark.usefixtures("project")
class TestProjectsDetailView(PermissionRequiredMixin, TemplateOkMixin):
    """Test suite for the projects view."""

    _template_name = "main/project_detail.html"

    def _get_url(self):
        from main import models

        project = models.Project.objects.get(name="ProCAT")

        return reverse("main:project_detail", kwargs={"pk": project.pk})

    def test_get(self, admin_client, project):
        """Tests the get method and the data provided."""
        from main import tables

        endpoint = reverse("main:project_detail", kwargs={"pk": project.pk})

        response = admin_client.get(endpoint)
        assert response.status_code == HTTPStatus.OK
        assert "form" in response.context
        assert response.context["project_name"] == project.name
        assert isinstance(response.context["funding_table"], tables.FundingTable)

        # The form should be readonly
        form = response.context["form"]
        for field in form.fields.keys():
            assert form.fields[field].widget.attrs["disabled"]
            assert form.fields[field].widget.attrs["readonly"]


@pytest.mark.usefixtures("funding")
class TestFundingDetailView(PermissionRequiredMixin, TemplateOkMixin):
    """Test suite for the funding view."""

    _template_name = "main/funding_detail.html"

    def _get_url(self):
        from main import models

        funding = models.Funding.objects.get(activity="G12345")

        return reverse("main:funding_detail", kwargs={"pk": funding.pk})

    def test_get(self, admin_client, funding):
        """Tests the get method and the data provided."""
        from main import tables

        endpoint = reverse("main:funding_detail", kwargs={"pk": funding.pk})

        response = admin_client.get(endpoint)
        assert response.status_code == HTTPStatus.OK
        assert "form" in response.context
        assert response.context["funding_name"] == str(funding)

        assert "monthly_charges_table" in response.context
        assert isinstance(
            response.context["monthly_charges_table"], tables.MonthlyChargeTable
        )

        # The form should be readonly
        form = response.context["form"]
        for field in form.fields.keys():
            assert form.fields[field].widget.attrs["disabled"]
            assert form.fields[field].widget.attrs["readonly"]


class TestCapacityPlanningView(LoginRequiredMixin, TemplateOkMixin):
    """Test suite for the Capacity Planning view."""

    _template_name = "main/capacity_planning.html"

    def _get_url(self):
        return reverse("main:capacity_planning")

    def test_get(self, auth_client, funding):
        """Tests the get method and the data provided."""
        import bokeh

        endpoint = reverse("main:capacity_planning")
        response = auth_client.get(endpoint)
        assert response.status_code == HTTPStatus.OK
        assert "<script" in response.context["script"]
        assert "<div" in response.context["div"]
        assert response.context["bokeh_version"] == bokeh.__version__


class TestCostRecoveryView(LoginRequiredMixin, TemplateOkMixin):
    """Test suite for the Cost Recovery view."""

    _template_name = "main/cost_recovery.html"

    def _get_url(self):
        return reverse("main:cost_recovery")

    def test_get(self, auth_client):
        """Tests the get method and the data provided."""
        import bokeh

        endpoint = reverse("main:cost_recovery")
        response = auth_client.get(endpoint)
        assert response.status_code == HTTPStatus.OK
        assert "<script" in response.context["script"]
        assert "<div" in response.context["div"]
        assert response.context["bokeh_version"] == bokeh.__version__

    def test_form_valid(self, user):
        """Tests the form_valid method.

        Tests that when the form is submitted, a CSV file is generated for download.
        """
        from main import views

        rf = RequestFactory()
        year, month = 2025, 7
        request = rf.post(
            "main:cost_recovery",
            {
                "year": year,
                "month": month,
            },
        )
        request.user = user
        response = views.CostRecoveryView.as_view()(request)
        assert response.headers["Content-Type"] == "text/csv"
        assert f"charges_report_{month}-{year}.csv" in response["Content-Disposition"]


<<<<<<< HEAD
class TestFundingCreateView(PermissionRequiredMixin, TemplateOkMixin):
    """Test suite for the Funding Create view."""

    _template_name = "main/funding_form.html"

    def _get_url(self):
        return reverse("main:funding_create")

    def test_post(self, admin_client, project, analysis_code):
        """Tests the post method to create a Funding record."""
        expected_funding_entry = {
            "project": project.pk,
            "source": "External",
            "funding_body": "UKRI",
            "cost_centre": "CC123",
            "activity": "P12345",
            "analysis_code": analysis_code.pk,
            "expiry_date": timezone.now().date() + timedelta(days=365),
            "budget": "100000.00",
            "daily_rate": "400.00",
        }

        post = admin_client.post(self._get_url(), expected_funding_entry)

        # Check we got redirect URL (not a refresh 200)
        assert post.status_code == HTTPStatus.FOUND

        # Check submission made it to DB
        new_object = Funding.objects.get(project=project)
        assert new_object.source == expected_funding_entry["source"]
        assert new_object.funding_body == expected_funding_entry["funding_body"]
        assert new_object.cost_centre == expected_funding_entry["cost_centre"]
        assert new_object.activity == expected_funding_entry["activity"]
        assert new_object.analysis_code == analysis_code
        assert new_object.expiry_date == expected_funding_entry["expiry_date"]
        assert str(new_object.budget) == expected_funding_entry["budget"]
        assert str(new_object.daily_rate) == expected_funding_entry["daily_rate"]

        # Check submission rendered in funding list view
        response = admin_client.get(reverse("main:funding"))
        assert response.status_code == HTTPStatus.OK
        funding_list = response.context["funding_list"].values("project")[0]
        assert project.pk == funding_list["project"]
=======
@pytest.mark.django_db()
class TestProjectCreateView(PermissionRequiredMixin, TemplateOkMixin):
    """Test suite for the Project Create view."""

    _template_name = "main/project_form.html"

    def _get_url(self):
        return reverse("main:project_create")

    def test_post(self, admin_client, department, user):
        """Tests the post method to update the model and render the created object."""
        expected_project_entry = {
            "name": "Project 123",
            "nature": "Support",
            "pi": "John Smith",
            "department": department.pk,
            "lead": user.pk,
            "start_date": timezone.now().date(),
            "end_date": timezone.now().date() + timedelta(days=42),
            "status": "Active",
            "charging": "Actual",
        }

        post = admin_client.post("/projects/create/", expected_project_entry)

        # Check we got redirect URL (not a refresh 200)
        assert post.status_code == HTTPStatus.FOUND
        # Check submission made it to DB
        new_object = Project.objects.get(name=expected_project_entry["name"])
        assert new_object.nature == expected_project_entry["nature"]
        assert new_object.pi == expected_project_entry["pi"]
        assert new_object.lead == user
        assert new_object.department == department
        assert new_object.start_date == expected_project_entry["start_date"]
        assert new_object.end_date == expected_project_entry["end_date"]
        assert new_object.status == expected_project_entry["status"]
        assert new_object.charging == expected_project_entry["charging"]

        # Check submission rendered in projects view
        response = admin_client.get(reverse("main:projects"))
        assert response.status_code == HTTPStatus.OK
        projects = response.context["project_list"].values("name")[0]
        assert "Project 123" in projects["name"]
>>>>>>> 191d7705
<|MERGE_RESOLUTION|>--- conflicted
+++ resolved
@@ -420,7 +420,6 @@
         assert f"charges_report_{month}-{year}.csv" in response["Content-Disposition"]
 
 
-<<<<<<< HEAD
 class TestFundingCreateView(PermissionRequiredMixin, TemplateOkMixin):
     """Test suite for the Funding Create view."""
 
@@ -464,7 +463,6 @@
         assert response.status_code == HTTPStatus.OK
         funding_list = response.context["funding_list"].values("project")[0]
         assert project.pk == funding_list["project"]
-=======
 @pytest.mark.django_db()
 class TestProjectCreateView(PermissionRequiredMixin, TemplateOkMixin):
     """Test suite for the Project Create view."""
@@ -507,5 +505,4 @@
         response = admin_client.get(reverse("main:projects"))
         assert response.status_code == HTTPStatus.OK
         projects = response.context["project_list"].values("name")[0]
-        assert "Project 123" in projects["name"]
->>>>>>> 191d7705
+        assert "Project 123" in projects["name"]