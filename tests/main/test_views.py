"""Test suite for the main views.

This test module includes tests for main views of the app ensuring that:
  - The correct templates are used.
  - The correct status codes are returned.
"""

from http import HTTPStatus

import pytest
from django.urls import reverse

from .view_utils import LoginRequiredMixin, TemplateOkMixin


class TestIndex(TemplateOkMixin):
    """Test suite for the index view."""

    _template_name = "main/index.html"

    def _get_url(self):
        return reverse("main:index")


class TestProjectsListView(LoginRequiredMixin, TemplateOkMixin):
    """Test suite for the projects view."""

    _template_name = "main/projects.html"

    def _get_url(self):
        return reverse("main:projects")


@pytest.mark.usefixtures("project")
class TestProjectsDetailView(LoginRequiredMixin, TemplateOkMixin):
    """Test suite for the projects view."""

    _template_name = "main/project_detail.html"

    def _get_url(self):
        from main import models

        project = models.Project.objects.get(name="ProCAT")

        return reverse("main:project_detail", kwargs={"pk": project.pk})

    def test_get(self, auth_client, project):
        """Tests the get method and the data provided."""
        endpoint = reverse("main:project_detail", kwargs={"pk": project.pk})

        response = auth_client.get(endpoint)
        assert response.status_code == HTTPStatus.OK
        assert "form" in response.context
        assert response.context["project_name"] == project.name

        # The form should be readonly
        form = response.context["form"]
        for field in form.fields.keys():
            assert form.fields[field].widget.attrs["disabled"]
            assert form.fields[field].widget.attrs["readonly"]


<<<<<<< HEAD
class TestCapacitiesListView(LoginRequiredMixin, TemplateOkMixin):
    """Test suite for the capacities view."""

    _template_name = "main/capacities.html"

    def _get_url(self):
        return reverse("main:capacities")
=======
@pytest.mark.usefixtures("funding")
class TestFundingDetailView(LoginRequiredMixin, TemplateOkMixin):
    """Test suite for the funding view."""

    _template_name = "main/funding_detail.html"

    def _get_url(self):
        from main import models

        funding = models.Funding.objects.get(project_code="1234")

        return reverse("main:funding_detail", kwargs={"pk": funding.pk})

    def test_get(self, auth_client, funding):
        """Tests the get method and the data provided."""
        endpoint = reverse("main:funding_detail", kwargs={"pk": funding.pk})

        response = auth_client.get(endpoint)
        assert response.status_code == HTTPStatus.OK
        assert "form" in response.context
        assert response.context["funding_name"] == str(funding)

        # The form should be readonly
        form = response.context["form"]
        for field in form.fields.keys():
            assert form.fields[field].widget.attrs["disabled"]
            assert form.fields[field].widget.attrs["readonly"]
>>>>>>> cc6776c9
<|MERGE_RESOLUTION|>--- conflicted
+++ resolved
@@ -31,6 +31,15 @@
         return reverse("main:projects")
 
 
+class TestCapacitiesListView(LoginRequiredMixin, TemplateOkMixin):
+    """Test suite for the capacities view."""
+
+    _template_name = "main/capacities.html"
+
+    def _get_url(self):
+        return reverse("main:capacities")
+
+
 @pytest.mark.usefixtures("project")
 class TestProjectsDetailView(LoginRequiredMixin, TemplateOkMixin):
     """Test suite for the projects view."""
@@ -60,15 +69,6 @@
             assert form.fields[field].widget.attrs["readonly"]
 
 
-<<<<<<< HEAD
-class TestCapacitiesListView(LoginRequiredMixin, TemplateOkMixin):
-    """Test suite for the capacities view."""
-
-    _template_name = "main/capacities.html"
-
-    def _get_url(self):
-        return reverse("main:capacities")
-=======
 @pytest.mark.usefixtures("funding")
 class TestFundingDetailView(LoginRequiredMixin, TemplateOkMixin):
     """Test suite for the funding view."""
@@ -95,5 +95,4 @@
         form = response.context["form"]
         for field in form.fields.keys():
             assert form.fields[field].widget.attrs["disabled"]
-            assert form.fields[field].widget.attrs["readonly"]
->>>>>>> cc6776c9
+            assert form.fields[field].widget.attrs["readonly"]