--- conflicted
+++ resolved
@@ -422,8 +422,6 @@
 
 class TestFundingCreateView(PermissionRequiredMixin, TemplateOkMixin):
     """Test suite for the Funding Create view."""
-<<<<<<< HEAD
-=======
 
     _template_name = "main/funding_form.html"
 
@@ -470,50 +468,44 @@
 @pytest.mark.django_db()
 class TestProjectCreateView(PermissionRequiredMixin, TemplateOkMixin):
     """Test suite for the Project Create view."""
->>>>>>> 90008ca8
-
-    _template_name = "main/funding_form.html"
-
-    def _get_url(self):
-        return reverse("main:funding_create")
-
-    def test_post(self, admin_client, project, analysis_code):
-        """Tests the post method to create a Funding record."""
-        expected_funding_entry = {
-            "project": project.pk,
-            "source": "External",
-            "funding_body": "UKRI",
-            "cost_centre": "CC123",
-            "activity": "P12345",
-            "analysis_code": analysis_code.pk,
-            "expiry_date": timezone.now().date() + timedelta(days=365),
-            "budget": "100000.00",
-            "daily_rate": "400.00",
+
+    _template_name = "main/project_form.html"
+
+    def _get_url(self):
+        return reverse("main:project_create")
+
+    def test_post(self, admin_client, department, user):
+        """Tests the post method to update the model and render the created object."""
+        expected_project_entry = {
+            "name": "Project 123",
+            "nature": "Support",
+            "pi": "John Smith",
+            "department": department.pk,
+            "lead": user.pk,
+            "start_date": timezone.now().date(),
+            "end_date": timezone.now().date() + timedelta(days=42),
+            "status": "Active",
+            "charging": "Actual",
         }
 
-        post = admin_client.post(self._get_url(), expected_funding_entry)
+        post = admin_client.post("/projects/create/", expected_project_entry)
 
         # Check we got redirect URL (not a refresh 200)
         assert post.status_code == HTTPStatus.FOUND
-
         # Check submission made it to DB
-        new_object = Funding.objects.get(project=project)
-        assert new_object.source == expected_funding_entry["source"]
-        assert new_object.funding_body == expected_funding_entry["funding_body"]
-        assert new_object.cost_centre == expected_funding_entry["cost_centre"]
-        assert new_object.activity == expected_funding_entry["activity"]
-        assert new_object.analysis_code == analysis_code
-        assert new_object.expiry_date == expected_funding_entry["expiry_date"]
-        assert str(new_object.budget) == expected_funding_entry["budget"]
-        assert str(new_object.daily_rate) == expected_funding_entry["daily_rate"]
-
-        # Check submission rendered in funding list view
-        response = admin_client.get(reverse("main:funding"))
-        assert response.status_code == HTTPStatus.OK
-<<<<<<< HEAD
-        funding_list = response.context["funding_list"].values("project")[0]
-        assert project.pk == funding_list["project"]
-=======
+        new_object = Project.objects.get(name=expected_project_entry["name"])
+        assert new_object.nature == expected_project_entry["nature"]
+        assert new_object.pi == expected_project_entry["pi"]
+        assert new_object.lead == user
+        assert new_object.department == department
+        assert new_object.start_date == expected_project_entry["start_date"]
+        assert new_object.end_date == expected_project_entry["end_date"]
+        assert new_object.status == expected_project_entry["status"]
+        assert new_object.charging == expected_project_entry["charging"]
+
+        # Check submission rendered in projects view
+        response = admin_client.get(reverse("main:projects"))
+        assert response.status_code == HTTPStatus.OK
         projects = response.context["project_list"].values("name")[0]
         assert "Project 123" in projects["name"]
 
@@ -574,5 +566,4 @@
         for url in [post.url, reverse("main:projects")]:
             response = admin_client.get(url)
             assert response.status_code == HTTPStatus.OK
-            assert expected_project_update["name"] in response.content.decode()
->>>>>>> 90008ca8
+            assert expected_project_update["name"] in response.content.decode()