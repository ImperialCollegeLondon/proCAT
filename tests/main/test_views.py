--- conflicted
+++ resolved
@@ -606,112 +606,6 @@
         assert project.pk == funding_list["project"]
 
 
-<<<<<<< HEAD
-=======
-@pytest.mark.django_db()
-class TestProjectCreateView(PermissionRequiredMixin, TemplateOkMixin):
-    """Test suite for the Project Create view."""
-
-    _template_name = "main/project_form.html"
-
-    def _get_url(self):
-        return reverse("main:project_create")
-
-    def test_post(self, admin_client, department, user):
-        """Tests the post method to update the model and render the created object."""
-        expected_project_entry = {
-            "name": "Project 123",
-            "nature": "Support",
-            "pi": "John Smith",
-            "department": department.pk,
-            "lead": user.pk,
-            "start_date": timezone.now().date(),
-            "end_date": timezone.now().date() + timedelta(days=42),
-            "status": "Active",
-            "charging": "Actual",
-        }
-
-        post = admin_client.post("/projects/create/", expected_project_entry)
-
-        # Check we got redirect URL (not a refresh 200)
-        assert post.status_code == HTTPStatus.FOUND
-        # Check submission made it to DB
-        new_object = Project.objects.get(name=expected_project_entry["name"])
-        assert new_object.nature == expected_project_entry["nature"]
-        assert new_object.pi == expected_project_entry["pi"]
-        assert new_object.lead == user
-        assert new_object.department == department
-        assert new_object.start_date == expected_project_entry["start_date"]
-        assert new_object.end_date == expected_project_entry["end_date"]
-        assert new_object.status == expected_project_entry["status"]
-        assert new_object.charging == expected_project_entry["charging"]
-
-        # Check submission rendered in projects view
-        response = admin_client.get(reverse("main:projects"))
-        assert response.status_code == HTTPStatus.OK
-        projects = response.context["project_list"].values("name")[0]
-        assert "Project 123" in projects["name"]
-
-
-@pytest.mark.usefixtures("project")
-class TestProjectUpdateView(PermissionRequiredMixin, TemplateOkMixin):
-    """Test suite for the Project Update view."""
-
-    _template_name = "main/project_update.html"
-
-    def _get_url(self):
-        from main import models
-
-        project = models.Project.objects.get(name="ProCAT")
-
-        return reverse("main:project_update", kwargs={"pk": project.pk})
-
-    def test_post(self, admin_client, project, funding):
-        """Tests the post method to update the model and render the updated object."""
-        # Create the (full) initial db entry and link a funding source
-        project.nature = "Support"
-        project.pi = "John Smith"
-        project.charging = "Actual"
-        project.notifications_effort = {}
-        project.notifications_weeks = {}
-        project.clockify_id = ""
-        assert project.name == "ProCAT"
-
-        # update values (a form submission requires all fields sent)
-        expected_project_update = {
-            "name": "Project 123",
-            "nature": project.nature,
-            "pi": project.pi,
-            "department": project.department.pk,
-            "lead": project.lead.pk,
-            "start_date": project.start_date,
-            "end_date": project.end_date,
-            "status": project.status,
-            "charging": project.charging,
-            "notifications_effort": project.notifications_effort,
-            "notifications_weeks": project.notifications_weeks,
-            "clockify_id": project.clockify_id,
-        }
-
-        post = admin_client.post(
-            reverse("main:project_update", kwargs={"pk": project.pk}),
-            expected_project_update,
-        )
-
-        # Check we got redirect URL (not a refresh 200)
-        assert post.status_code == HTTPStatus.FOUND
-
-        # Check submission made it to DB
-        project.refresh_from_db()
-        assert project.name == expected_project_update["name"]
-
-        # Check submission rendered in project detail view and # main projects view
-        for url in [post.url, reverse("main:projects")]:
-            response = admin_client.get(url)
-            assert response.status_code == HTTPStatus.OK
-            assert expected_project_update["name"] in response.content.decode()
-
-
 @pytest.mark.django_db()
 class TestProjectPhaseCreateView(PermissionRequiredMixin, TemplateOkMixin):
     """Test suite for the Project Phase Create view."""
@@ -746,7 +640,6 @@
         assert response.status_code == HTTPStatus.OK
 
 
->>>>>>> 0e7a387b
 @pytest.mark.usefixtures("funding")
 class TestFundingUpdateView(PermissionRequiredMixin, TemplateOkMixin):
     """Test suite for the Funding Update view."""
