--- conflicted
+++ resolved
@@ -557,9 +557,6 @@
         request.user = user
         response = views.CostRecoveryView.as_view()(request)
         assert response.headers["Content-Type"] == "text/csv"
-<<<<<<< HEAD
-        assert f"charges_report_{month}-{year}.csv" in response["Content-Disposition"]
-=======
         assert f"charges_report_{month}-{year}.csv" in response["Content-Disposition"]
 
 
@@ -762,5 +759,4 @@
         for url in [post.url, reverse("main:funding")]:
             response = admin_client.get(url)
             assert response.status_code == HTTPStatus.OK
-            assert expected_funding_update["funding_body"] in response.content.decode()
->>>>>>> 6190d47e
+            assert expected_funding_update["funding_body"] in response.content.decode()