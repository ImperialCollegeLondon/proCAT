--- conflicted
+++ resolved
@@ -695,34 +695,22 @@
 
 
 @pytest.mark.usefixtures("phase")
-<<<<<<< HEAD
 class TestProjectPhaseDeleteView(PermissionRequiredMixin, TemplateOkMixin):
     """Test suite for the Project Phase Delete view."""
 
     _template_name = "main/project_phase_delete.html"
-=======
-class TestProjectPhaseUpdateView(PermissionRequiredMixin, TemplateOkMixin):
-    """Test suite for the Project Phase Update view."""
-
-    _template_name = "main/project_phase_update.html"
->>>>>>> 4c95c684
-
+    
     def _get_url(self):
         from main import models
 
         project_phase = models.ProjectPhase.objects.first()
         assert project_phase
         return reverse(
-<<<<<<< HEAD
             "main:project_phase_delete",
-=======
-            "main:project_phase_update",
->>>>>>> 4c95c684
             kwargs={"project_pk": project_phase.project.pk, "pk": project_phase.pk},
         )
 
     def test_post(self, admin_client, project_static):
-<<<<<<< HEAD
         """Tests the post method deletes the project phase."""
         phase = ProjectPhase.objects.first()
         phase_pk = phase.pk
@@ -739,7 +727,24 @@
 
         # Check phase was deleted from DB
         assert not ProjectPhase.objects.filter(pk=phase_pk).exists()
-=======
+
+
+class TestProjectPhaseUpdateView(PermissionRequiredMixin, TemplateOkMixin):
+    """Test suite for the Project Phase Update view."""
+
+    _template_name = "main/project_phase_update.html"
+
+    def _get_url(self):
+        from main import models
+
+        project_phase = models.ProjectPhase.objects.first()
+        assert project_phase
+        return reverse(
+            "main:project_phase_update",
+            kwargs={"project_pk": project_phase.project.pk, "pk": project_phase.pk},
+        )
+
+    def test_post(self, admin_client, project_static):
         """Tests the post method to update a project phase."""
         phase = ProjectPhase.objects.first()
 
@@ -763,5 +768,4 @@
 
         # Check submission made it to DB
         phase.refresh_from_db()
-        assert phase.value == 2.0
->>>>>>> 4c95c684
+        assert phase.value == 2.0