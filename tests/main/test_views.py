--- conflicted
+++ resolved
@@ -31,7 +31,6 @@
         return reverse("main:projects")
 
 
-<<<<<<< HEAD
 class TestFundingListView(LoginRequiredMixin, TemplateOkMixin):
     """Test suite for the funding view."""
 
@@ -39,7 +38,8 @@
 
     def _get_url(self):
         return reverse("main:funding")
-=======
+
+
 class TestCapacitiesListView(LoginRequiredMixin, TemplateOkMixin):
     """Test suite for the capacities view."""
 
@@ -47,7 +47,6 @@
 
     def _get_url(self):
         return reverse("main:capacities")
->>>>>>> 0bb885c7
 
 
 @pytest.mark.usefixtures("project")
