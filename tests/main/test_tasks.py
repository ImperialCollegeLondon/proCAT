"""Tests for the tasks module."""

from datetime import datetime, timedelta
from decimal import Decimal
from unittest.mock import patch

import pytest
from django.utils import timezone

from main.models import TimeEntry
from main.tasks import (
    email_monthly_charges_report_logic,
    notify_funding_status_logic,
    notify_left_threshold_logic,
    notify_monthly_charges_exceeding_budget_logic,
    notify_monthly_time_logged_logic,
    sync_clockify_time_entries,
)


@pytest.mark.parametrize(
    "threshold_type, threshold, value, expected_message",
    [
        (
            "effort",
            50,
            10,
            "\nDear Project Lead,\n\n"
            "The project TestProject has 50% effort left (10 days)."
            "\nPlease check the project status and update your time spent on it."
            "\n\nBest regards,\nProCAT\n",
        ),
        (
            "weeks",
            30,
            4,
            "\nDear Project Lead,\n\n"
            "The project TestProject has 30% weeks left (4 weeks)."
            "\nPlease check the project status and update your time spent on it."
            "\n\nBest regards,\nProCAT\n",
        ),
    ],
)
def test_notify_left_threshold_valid_type(
    threshold_type, threshold, value, expected_message
):
    """Test notify_left_threshold_logic with valid threshold types."""
    email = "lead@example.com"
    lead = "Project Lead"
    project_name = "TestProject"
    subject = f"[Project Status Update] {project_name}"

    with patch("main.tasks.email_user") as mock_email_func:
        notify_left_threshold_logic(
            email, lead, project_name, threshold_type, threshold, value
        )
        mock_email_func.assert_called_once_with(subject, email, expected_message)


def test_notify_left_threshold_invalid_type():
    """Test notify_left_threshold_logic with invalid threshold type."""
    with pytest.raises(ValueError, match="Invalid threshold type provided."):
        notify_left_threshold_logic(
            "lead@example.com", "Project Lead", "TestProject", "invalid_type", 10, 3
        )


@pytest.mark.django_db
def test_process_time_logged_summary_sends_email(user, project):
    """Test that the monthly time logged summary sends an email."""
    from main.models import TimeEntry

    # Create a time entry in April 2025
    TimeEntry.objects.create(
        user=user,
        project=project,
        start_time=datetime(2025, 4, 10, 11, 0),
        end_time=datetime(2025, 4, 10, 16, 0),
    )

    last_month_start = datetime(2025, 4, 1)
    current_month_start = datetime(2025, 5, 1)
    last_month_name = "April"
    current_month_name = "May"

    with patch("main.tasks.email_user") as mock_email_user:
        notify_monthly_time_logged_logic(
            last_month_start,
            last_month_name,
            current_month_start,
            current_month_name,
        )

        expected_subject = "Your Project Time Logged Summary for April"
        expected_message = (
            f"\nDear {user.get_full_name()},\n\n"
            f"This is your monthly summary of project work. In April you have "
            f"logged:\n\n"
            f"{project.name}: 0.7 days\n\n"
            f"You have invested on project work approximately 3.9% of your "
            f"time.\n\n"
            f"If you have more time to log for April, please do so by the 10th "
            f"of\n"
            f"May in [Clockify](https://clockify.me/).\n\n"
            f"Best wishes,\nProCAT\n"
        )

        mock_email_user.assert_called_with(
            subject=expected_subject,
            message=expected_message,
            email=user.email,
        )


@pytest.mark.django_db
def test_process_time_logged_summary_no_entries(user):
    """Test that no email is sent if there are no time entries."""
    last_month_start = datetime(2025, 4, 1)
    current_month_start = datetime(2025, 5, 1)
    last_month_name = "April"
    current_month_name = "May"

    with patch("main.tasks.email_user") as mock_email_user:
        notify_monthly_time_logged_logic(
            last_month_start,
            last_month_name,
            current_month_start,
            current_month_name,
        )

        mock_email_user.assert_not_called()


@pytest.mark.django_db
def test_process_time_logged_summary_multiple_projects(user, department):
    """Test that the summary correctly aggregates time across multiple projects."""
    from main.models import Project, TimeEntry

    project1 = Project.objects.create(name="Project 1", department=department)
    project2 = Project.objects.create(name="Project 2", department=department)

    # Create time entries for both projects
    TimeEntry.objects.create(
        user=user,
        project=project1,
        start_time=datetime(2025, 4, 10, 11, 0),
        end_time=datetime(2025, 4, 10, 16, 0),
    )
    TimeEntry.objects.create(
        user=user,
        project=project2,
        start_time=datetime(2025, 4, 11, 9, 0),
        end_time=datetime(2025, 4, 11, 17, 0),
    )

    last_month_start = datetime(2025, 4, 1)
    current_month_start = datetime(2025, 5, 1)
    last_month_name = "April"
    current_month_name = "May"

    with patch("main.tasks.email_user") as mock_email_user:
        notify_monthly_time_logged_logic(
            last_month_start,
            last_month_name,
            current_month_start,
            current_month_name,
        )

        expected_subject = "Your Project Time Logged Summary for April"
        expected_message = (
            f"\nDear {user.get_full_name()},\n\n"
            f"This is your monthly summary of project work. In April you have "
            f"logged:\n\n"
            f"Project 1: 0.7 days\n"
            f"Project 2: 1.1 days\n\n"
            f"You have invested on project work approximately 10.1% of your "
            f"time.\n\n"
            f"If you have more time to log for April, please do so by the 10th "
            f"of\n"
            f"May in [Clockify](https://clockify.me/).\n\n"
            f"Best wishes,\nProCAT\n"
        )

        mock_email_user.assert_called_with(
            subject=expected_subject,
            message=expected_message,
            email=user.email,
        )


@pytest.mark.django_db
def test_funding_expired_but_has_budget(funding, project):
    """Test that funding expired but has budget."""
    # Create a funding object with expired date but still has budget
    funding.expiry_date = datetime.now().date() - timedelta(days=1)
    funding.budget = 1000
    funding.save()
    funding.refresh_from_db()
    assert funding.expiry_date < datetime.now().date()
    assert funding.budget > 0

    expected_subject = f"[Funding Expired] {project.name}"

    expected_message = (
        f"\nDear {funding.project.lead.get_full_name()},\n\n"
        f"The project {project.name} has expired, but there is still unspent "
        f"funds of\n£{funding.budget} available.\n\n"
        f"Please check the funding status and take necessary actions.\n\n"
        f"Best regards,\nProCAT\n"
    )

    with patch("main.tasks.email_user_and_cc_admin") as mock_email_func:
        notify_funding_status_logic()
        mock_email_func.assert_called_once_with(
            subject=expected_subject,
            email=funding.project.lead.email,
            admin_email=[],
            message=expected_message,
        )


@pytest.mark.django_db
def test_funding_ran_out_not_expired(funding, project):
    """Test that funding ran out but not expired."""
    # Create a funding object with not expired date but budget ran out
    funding.expiry_date = datetime.now().date() + timedelta(days=30)
    funding.budget = -1000
    funding.save()
    funding.refresh_from_db()
    assert funding.expiry_date > datetime.now().date()
    assert funding.budget < 0

    expected_subject = f"[Funding Update] {project.name}"

    expected_message = (
        f"\nDear {funding.project.lead.get_full_name()},\n\n"
        f"The funding {funding.activity} for project {project.name} has run out.\n\n"
        f"If the project has been completed, no further action is needed. "
        f"Otherwise,\nplease check the funding status and take necessary actions.\n\n"
        f"Best regards,\nProCAT\n"
    )

    with patch("main.tasks.email_user_and_cc_admin") as mock_email_func:
        notify_funding_status_logic()
        mock_email_func.assert_called_once_with(
            subject=expected_subject,
            email=funding.project.lead.email,
            admin_email=[],
            message=expected_message,
        )


@pytest.mark.django_db
def test_email_monthly_charges_report():
    """Tests that the monthly charges report is generated and emailed."""
    from main import models, report

    month, month_name, year = 6, "June", 2025
    admin_user = models.User.objects.create(
        first_name="admin",
        last_name="user",
        email="admin.user@mail.com",
        password="1234",
        username="admin_user",
        is_superuser=True,
    )

    # Create attachment with empty charges row
    expected_subject = f"Charges report for {month_name}"
    expected_attachment = report.create_charges_report_for_attachment(month, year)
    expected_fname = f"charges_report_{month}-{year}.csv"
    expected_message = (
        f"\nDear {admin_user.get_full_name()},\n\n"
        f"Please find attached the charges report for the last month: {month_name}.\n\n"
        "Best regards,\nProCAT\n"
    )

    with patch("main.tasks.email_attachment") as mock_email_attachment:
        email_monthly_charges_report_logic(month, year, month_name)
        mock_email_attachment.assert_called_with(
            expected_subject,
            [admin_user.email],
            expected_message,
            expected_fname,
            expected_attachment,
            "text/csv",
        )


@pytest.mark.django_db
<<<<<<< HEAD
def test_monthly_charges_not_exceeding_budget(funding, project):
    """Test that no email is sent if monthly charges do not exceed budget."""
    from main.models import TimeEntry

    # Create a time entry with charges within budget
    TimeEntry.objects.create(
        user=funding.project.lead,
        project=project,
        start_time=datetime(2025, 6, 1, 9, 0),
        end_time=datetime(2025, 6, 1, 16, 0),  # 7 hours, so equal to 1 work day
    )

    with patch("main.tasks.email_user_and_cc_admin") as mock_email_user:
        notify_monthly_charges_exceeding_budget_logic()
        # No email sent since available budget = 1000 > charges = 389 for 1 day work
        mock_email_user.assert_not_called()


@pytest.mark.django_db
def test_monthly_charges_exceeding_budget(funding, project):
    """Test that an email is sent if monthly charges exceed budget."""
    from main.models import TimeEntry

    # Create a time entry with charges exceeding budget
    TimeEntry.objects.create(
        user=funding.project.lead,
        project=project,
        start_time=datetime(2025, 6, 1, 9, 0),
        end_time=datetime(2025, 6, 1, 16, 0),  # 7 hours, so equal to 1 work day
    )

    funding.budget = Decimal("100.00")
    funding.save()

    expected_subject = f"[Monthly Charge Exceeding Budget] {project.name}"
    expected_message = (
        f"\nDear {funding.project.lead.get_full_name()},\n\n"
        f"The total charges for project {project.name} in the last month have "
        f"exceeded\nthe budget.\n\n"
        f"Total charges: £389.000\n"
        f"Budget: £{funding.budget}\n\n"
        f"Please review the project budget and take necessary actions.\n\n"
        f"Best regards,\nProCAT\n"
    )

    with patch("main.tasks.email_user_and_cc_admin") as mock_email_func:
        notify_monthly_charges_exceeding_budget_logic()
        # Email sent since available budget = 100 < charges = 389 for 1 day work
        mock_email_func.assert_called_once_with(
            subject=expected_subject,
            email=funding.project.lead.email,
            admin_email=[],
            message=expected_message,
        )
=======
class TestSyncClockifyTimeEntries:
    """Tests for the sync_clockify_time_entries function."""

    @patch("main.tasks.settings")
    @patch("main.tasks.ClockifyAPI")
    @patch("main.tasks.timezone.now")
    def test_sync_creates_new_entry(
        self, mock_now, mock_clockify_api, mock_settings, user, project
    ):
        """Test that a new time entry from the API is created in the database."""
        mock_now.return_value = timezone.make_aware(datetime(2025, 7, 16, 10, 0, 0))
        mock_settings.CLOCKIFY_API_KEY = "fake_key"
        mock_settings.CLOCKIFY_WORKSPACE_ID = "fake_workspace"
        project.clockify_id = "proj_1"
        project.save()

        mock_api_instance = mock_clockify_api.return_value
        mock_api_instance.get_time_entries.return_value = {
            "timeentries": [
                {
                    "id": "entry_new",
                    "projectId": project.clockify_id,
                    "userEmail": user.email,
                    "timeInterval": {
                        "start": "2025-07-15T10:00:00Z",
                        "end": "2025-07-15T11:00:00Z",
                    },
                }
            ]
        }

        assert TimeEntry.objects.count() == 0
        sync_clockify_time_entries()

        assert TimeEntry.objects.count() == 1
        new_entry = TimeEntry.objects.first()
        assert new_entry.clockify_id == "entry_new"
        assert new_entry.user == user
        assert new_entry.project == project

    @patch("main.tasks.settings")
    @patch("main.tasks.ClockifyAPI")
    def test_no_api_key(self, mock_clockify_api, mock_settings, caplog):
        """Test that the function exits gracefully if no API key is set."""
        mock_settings.CLOCKIFY_API_KEY = ""
        sync_clockify_time_entries()
        mock_clockify_api.assert_not_called()
        assert "Clockify API key not found" in caplog.text

    @patch("main.tasks.settings")
    @patch("main.tasks.ClockifyAPI")
    def test_api_call_exception(
        self, mock_clockify_api, mock_settings, project, caplog
    ):
        """Test that an error is logged if the API call fails."""
        mock_settings.CLOCKIFY_API_KEY = "fake_key"
        mock_settings.CLOCKIFY_WORKSPACE_ID = "fake_workspace"
        project.clockify_id = "proj_1"
        project.save()

        mock_api_instance = mock_clockify_api.return_value
        mock_api_instance.get_time_entries.side_effect = Exception("API is down")

        sync_clockify_time_entries()

        assert "Error fetching time entries" in caplog.text
        assert "API is down" in caplog.text
        assert TimeEntry.objects.count() == 0

    @patch("main.tasks.settings")
    @patch("main.tasks.ClockifyAPI")
    def test_skips_incomplete_entry(
        self, mock_clockify_api, mock_settings, user, project, caplog
    ):
        """Test that entries with missing data are skipped."""
        mock_settings.CLOCKIFY_API_KEY = "fake_key"
        mock_settings.CLOCKIFY_WORKSPACE_ID = "fake_workspace"
        project.clockify_id = "proj_1"
        project.save()

        mock_api_instance = mock_clockify_api.return_value
        mock_api_instance.get_time_entries.return_value = {
            "timeentries": [{"id": "incomplete_entry"}]
        }

        sync_clockify_time_entries()

        assert "Skipping incomplete entry" in caplog.text
        assert TimeEntry.objects.count() == 0

    @patch("main.tasks.settings")
    @patch("main.tasks.ClockifyAPI")
    def test_skips_entry_if_user_not_found(
        self, mock_clockify_api, mock_settings, project, caplog
    ):
        """Test that entries are skipped if the user does not exist in the database."""
        mock_settings.CLOCKIFY_API_KEY = "fake_key"
        mock_settings.CLOCKIFY_WORKSPACE_ID = "fake_workspace"
        project.clockify_id = "proj_1"
        project.save()

        mock_api_instance = mock_clockify_api.return_value
        mock_api_instance.get_time_entries.return_value = {
            "timeentries": [
                {
                    "id": "entry_no_user",
                    "projectId": project.clockify_id,
                    "userEmail": "non.existent.user@example.com",
                    "timeInterval": {
                        "start": "2025-07-15T12:00:00Z",
                        "end": "2025-07-15T13:00:00Z",
                    },
                }
            ]
        }

        sync_clockify_time_entries()

        assert "User non.existent.user@example.com not found" in caplog.text
        assert TimeEntry.objects.count() == 0
>>>>>>> e9d96e43
<|MERGE_RESOLUTION|>--- conflicted
+++ resolved
@@ -288,62 +288,6 @@
 
 
 @pytest.mark.django_db
-<<<<<<< HEAD
-def test_monthly_charges_not_exceeding_budget(funding, project):
-    """Test that no email is sent if monthly charges do not exceed budget."""
-    from main.models import TimeEntry
-
-    # Create a time entry with charges within budget
-    TimeEntry.objects.create(
-        user=funding.project.lead,
-        project=project,
-        start_time=datetime(2025, 6, 1, 9, 0),
-        end_time=datetime(2025, 6, 1, 16, 0),  # 7 hours, so equal to 1 work day
-    )
-
-    with patch("main.tasks.email_user_and_cc_admin") as mock_email_user:
-        notify_monthly_charges_exceeding_budget_logic()
-        # No email sent since available budget = 1000 > charges = 389 for 1 day work
-        mock_email_user.assert_not_called()
-
-
-@pytest.mark.django_db
-def test_monthly_charges_exceeding_budget(funding, project):
-    """Test that an email is sent if monthly charges exceed budget."""
-    from main.models import TimeEntry
-
-    # Create a time entry with charges exceeding budget
-    TimeEntry.objects.create(
-        user=funding.project.lead,
-        project=project,
-        start_time=datetime(2025, 6, 1, 9, 0),
-        end_time=datetime(2025, 6, 1, 16, 0),  # 7 hours, so equal to 1 work day
-    )
-
-    funding.budget = Decimal("100.00")
-    funding.save()
-
-    expected_subject = f"[Monthly Charge Exceeding Budget] {project.name}"
-    expected_message = (
-        f"\nDear {funding.project.lead.get_full_name()},\n\n"
-        f"The total charges for project {project.name} in the last month have "
-        f"exceeded\nthe budget.\n\n"
-        f"Total charges: £389.000\n"
-        f"Budget: £{funding.budget}\n\n"
-        f"Please review the project budget and take necessary actions.\n\n"
-        f"Best regards,\nProCAT\n"
-    )
-
-    with patch("main.tasks.email_user_and_cc_admin") as mock_email_func:
-        notify_monthly_charges_exceeding_budget_logic()
-        # Email sent since available budget = 100 < charges = 389 for 1 day work
-        mock_email_func.assert_called_once_with(
-            subject=expected_subject,
-            email=funding.project.lead.email,
-            admin_email=[],
-            message=expected_message,
-        )
-=======
 class TestSyncClockifyTimeEntries:
     """Tests for the sync_clockify_time_entries function."""
 
@@ -464,4 +408,60 @@
 
         assert "User non.existent.user@example.com not found" in caplog.text
         assert TimeEntry.objects.count() == 0
->>>>>>> e9d96e43
+
+
+@pytest.mark.django_db
+def test_monthly_charges_not_exceeding_budget(funding, project):
+    """Test that no email is sent if monthly charges do not exceed budget."""
+    from main.models import TimeEntry
+
+    # Create a time entry with charges within budget
+    TimeEntry.objects.create(
+        user=funding.project.lead,
+        project=project,
+        start_time=datetime(2025, 6, 1, 9, 0),
+        end_time=datetime(2025, 6, 1, 16, 0),  # 7 hours, so equal to 1 work day
+    )
+
+    with patch("main.tasks.email_user_and_cc_admin") as mock_email_user:
+        notify_monthly_charges_exceeding_budget_logic()
+        # No email sent since available budget = 1000 > charges = 389 for 1 day work
+        mock_email_user.assert_not_called()
+
+
+@pytest.mark.django_db
+def test_monthly_charges_exceeding_budget(funding, project):
+    """Test that an email is sent if monthly charges exceed budget."""
+    from main.models import TimeEntry
+
+    # Create a time entry with charges exceeding budget
+    TimeEntry.objects.create(
+        user=funding.project.lead,
+        project=project,
+        start_time=datetime(2025, 6, 1, 9, 0),
+        end_time=datetime(2025, 6, 1, 16, 0),  # 7 hours, so equal to 1 work day
+    )
+
+    funding.budget = Decimal("100.00")
+    funding.save()
+
+    expected_subject = f"[Monthly Charge Exceeding Budget] {project.name}"
+    expected_message = (
+        f"\nDear {funding.project.lead.get_full_name()},\n\n"
+        f"The total charges for project {project.name} in the last month have "
+        f"exceeded\nthe budget.\n\n"
+        f"Total charges: £389.000\n"
+        f"Budget: £{funding.budget}\n\n"
+        f"Please review the project budget and take necessary actions.\n\n"
+        f"Best regards,\nProCAT\n"
+    )
+
+    with patch("main.tasks.email_user_and_cc_admin") as mock_email_func:
+        notify_monthly_charges_exceeding_budget_logic()
+        # Email sent since available budget = 100 < charges = 389 for 1 day work
+        mock_email_func.assert_called_once_with(
+            subject=expected_subject,
+            email=funding.project.lead.email,
+            admin_email=[],
+            message=expected_message,
+        )