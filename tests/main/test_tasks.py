"""Tests for the tasks module."""

<<<<<<< HEAD
from datetime import datetime, timedelta
=======
from datetime import datetime
>>>>>>> e13686c6
from unittest.mock import patch

import pytest

<<<<<<< HEAD
from main.tasks import notify_funding_status_logic, notify_left_threshold_logic
=======
from main.tasks import notify_left_threshold_logic, notify_monthly_time_logged_logic
>>>>>>> e13686c6


@pytest.mark.parametrize(
    "threshold_type, threshold, value, expected_message",
    [
        (
            "effort",
            50,
            10,
            "\nDear Project Lead,\n\n"
            "The project TestProject has 50% effort left (10 days)."
            "\nPlease check the project status and update your time spent on it."
            "\n\nBest regards,\nProCAT\n",
        ),
        (
            "weeks",
            30,
            4,
            "\nDear Project Lead,\n\n"
            "The project TestProject has 30% weeks left (4 weeks)."
            "\nPlease check the project status and update your time spent on it."
            "\n\nBest regards,\nProCAT\n",
        ),
    ],
)
def test_notify_left_threshold_valid_type(
    threshold_type, threshold, value, expected_message
):
    """Test notify_left_threshold_logic with valid threshold types."""
    email = "lead@example.com"
    lead = "Project Lead"
    project_name = "TestProject"
    subject = f"[Project Status Update] {project_name}"

    with patch("main.tasks.email_user") as mock_email_func:
        notify_left_threshold_logic(
            email, lead, project_name, threshold_type, threshold, value
        )
        mock_email_func.assert_called_once_with(subject, email, expected_message)


def test_notify_left_threshold_invalid_type():
    """Test notify_left_threshold_logic with invalid threshold type."""
    with pytest.raises(ValueError, match="Invalid threshold type provided."):
        notify_left_threshold_logic(
            "lead@example.com", "Project Lead", "TestProject", "invalid_type", 10, 3
        )


@pytest.mark.django_db
<<<<<<< HEAD
def test_funding_expired_but_has_budget(funding, project, user):
    """Test that funding expired but has budget."""
    # Create a funding object with expired date but still has budget
    funding.expiry_date = datetime.now().date() - timedelta(days=1)
    funding.budget = 1000
    funding.save()
    funding.refresh_from_db()
    assert funding.expiry_date < datetime.now().date()
    assert funding.budget > 0

    expected_message = (
        f"\nDear {funding.project.lead.get_full_name()},\n\n"
        f"The project {project.name} has expired, but there is still unspent "
        f"funds of\n£{funding.budget} available.\n\n"
        f"Please check the funding status and take necessary actions.\n\n"
        f"Best regards,\nProCAT\n"
    )

    with patch("main.tasks.email_lead_project_status") as mock_email_func:
        notify_funding_status_logic()
        mock_email_func.assert_called_once_with(
            user.email, project.name, expected_message
=======
def test_process_time_logged_summary_sends_email(user, project):
    """Test that the monthly time logged summary sends an email."""
    from main.models import TimeEntry

    # Create a time entry in April 2025
    TimeEntry.objects.create(
        user=user,
        project=project,
        start_time=datetime(2025, 4, 10, 11, 0),
        end_time=datetime(2025, 4, 10, 16, 0),
    )

    last_month_start = datetime(2025, 4, 1)
    current_month_start = datetime(2025, 5, 1)
    last_month_name = "April"
    current_month_name = "May"

    with patch("main.tasks.email_user") as mock_email_user:
        notify_monthly_time_logged_logic(
            last_month_start,
            last_month_name,
            current_month_start,
            current_month_name,
        )

        expected_subject = "Your Project Time Logged Summary for April"
        expected_message = (
            f"\nDear {user.get_full_name()},\n\n"
            f"This is your monthly summary of project work. In April you have "
            f"logged:\n\n"
            f"{project.name}: 0.7 days\n\n"
            f"You have invested on project work approximately 3.9% of your "
            f"time.\n\n"
            f"If you have more time to log for April, please do so by the 10th "
            f"of\n"
            f"May in [Clockify](https://clockify.me/).\n\n"
            f"Best wishes,\nProCAT\n"
        )

        mock_email_user.assert_called_with(
            subject=expected_subject,
            message=expected_message,
            email=user.email,
        )


@pytest.mark.django_db
def test_process_time_logged_summary_no_entries(user):
    """Test that no email is sent if there are no time entries."""
    last_month_start = datetime(2025, 4, 1)
    current_month_start = datetime(2025, 5, 1)
    last_month_name = "April"
    current_month_name = "May"

    with patch("main.tasks.email_user") as mock_email_user:
        notify_monthly_time_logged_logic(
            last_month_start,
            last_month_name,
            current_month_start,
            current_month_name,
        )

        mock_email_user.assert_not_called()


@pytest.mark.django_db
def test_process_time_logged_summary_multiple_projects(user, department):
    """Test that the summary correctly aggregates time across multiple projects."""
    from main.models import Project, TimeEntry

    project1 = Project.objects.create(name="Project 1", department=department)
    project2 = Project.objects.create(name="Project 2", department=department)

    # Create time entries for both projects
    TimeEntry.objects.create(
        user=user,
        project=project1,
        start_time=datetime(2025, 4, 10, 11, 0),
        end_time=datetime(2025, 4, 10, 16, 0),
    )
    TimeEntry.objects.create(
        user=user,
        project=project2,
        start_time=datetime(2025, 4, 11, 9, 0),
        end_time=datetime(2025, 4, 11, 17, 0),
    )

    last_month_start = datetime(2025, 4, 1)
    current_month_start = datetime(2025, 5, 1)
    last_month_name = "April"
    current_month_name = "May"

    with patch("main.tasks.email_user") as mock_email_user:
        notify_monthly_time_logged_logic(
            last_month_start,
            last_month_name,
            current_month_start,
            current_month_name,
        )

        expected_subject = "Your Project Time Logged Summary for April"
        expected_message = (
            f"\nDear {user.get_full_name()},\n\n"
            f"This is your monthly summary of project work. In April you have "
            f"logged:\n\n"
            f"Project 1: 0.7 days\n"
            f"Project 2: 1.1 days\n\n"
            f"You have invested on project work approximately 10.1% of your "
            f"time.\n\n"
            f"If you have more time to log for April, please do so by the 10th "
            f"of\n"
            f"May in [Clockify](https://clockify.me/).\n\n"
            f"Best wishes,\nProCAT\n"
        )

        mock_email_user.assert_called_with(
            subject=expected_subject,
            message=expected_message,
            email=user.email,
>>>>>>> e13686c6
        )<|MERGE_RESOLUTION|>--- conflicted
+++ resolved
@@ -1,19 +1,11 @@
 """Tests for the tasks module."""
 
-<<<<<<< HEAD
 from datetime import datetime, timedelta
-=======
-from datetime import datetime
->>>>>>> e13686c6
 from unittest.mock import patch
 
 import pytest
 
-<<<<<<< HEAD
-from main.tasks import notify_funding_status_logic, notify_left_threshold_logic
-=======
-from main.tasks import notify_left_threshold_logic, notify_monthly_time_logged_logic
->>>>>>> e13686c6
+from main.tasks import notify_left_threshold_logic, notify_monthly_time_logged_logic, notify_funding_status_logic
 
 
 @pytest.mark.parametrize(
@@ -64,30 +56,6 @@
 
 
 @pytest.mark.django_db
-<<<<<<< HEAD
-def test_funding_expired_but_has_budget(funding, project, user):
-    """Test that funding expired but has budget."""
-    # Create a funding object with expired date but still has budget
-    funding.expiry_date = datetime.now().date() - timedelta(days=1)
-    funding.budget = 1000
-    funding.save()
-    funding.refresh_from_db()
-    assert funding.expiry_date < datetime.now().date()
-    assert funding.budget > 0
-
-    expected_message = (
-        f"\nDear {funding.project.lead.get_full_name()},\n\n"
-        f"The project {project.name} has expired, but there is still unspent "
-        f"funds of\n£{funding.budget} available.\n\n"
-        f"Please check the funding status and take necessary actions.\n\n"
-        f"Best regards,\nProCAT\n"
-    )
-
-    with patch("main.tasks.email_lead_project_status") as mock_email_func:
-        notify_funding_status_logic()
-        mock_email_func.assert_called_once_with(
-            user.email, project.name, expected_message
-=======
 def test_process_time_logged_summary_sends_email(user, project):
     """Test that the monthly time logged summary sends an email."""
     from main.models import TimeEntry
@@ -207,5 +175,29 @@
             subject=expected_subject,
             message=expected_message,
             email=user.email,
->>>>>>> e13686c6
+        )
+
+@pytest.mark.django_db
+def test_funding_expired_but_has_budget(funding, project, user):
+    """Test that funding expired but has budget."""
+    # Create a funding object with expired date but still has budget
+    funding.expiry_date = datetime.now().date() - timedelta(days=1)
+    funding.budget = 1000
+    funding.save()
+    funding.refresh_from_db()
+    assert funding.expiry_date < datetime.now().date()
+    assert funding.budget > 0
+
+    expected_message = (
+        f"\nDear {funding.project.lead.get_full_name()},\n\n"
+        f"The project {project.name} has expired, but there is still unspent "
+        f"funds of\n£{funding.budget} available.\n\n"
+        f"Please check the funding status and take necessary actions.\n\n"
+        f"Best regards,\nProCAT\n"
+    )
+
+    with patch("main.tasks.email_lead_project_status") as mock_email_func:
+        notify_funding_status_logic()
+        mock_email_func.assert_called_once_with(
+            user.email, project.name, expected_message
         )