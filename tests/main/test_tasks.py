"""Tests for the tasks module."""

<<<<<<< HEAD
from datetime import date, datetime
=======
from datetime import datetime, timedelta
>>>>>>> 9f542e7a
from unittest.mock import patch

import pytest

from main.tasks import (
<<<<<<< HEAD
    email_monthly_charges_report_logic,
=======
    notify_funding_status_logic,
>>>>>>> 9f542e7a
    notify_left_threshold_logic,
    notify_monthly_time_logged_logic,
)


@pytest.mark.parametrize(
    "threshold_type, threshold, value, expected_message",
    [
        (
            "effort",
            50,
            10,
            "\nDear Project Lead,\n\n"
            "The project TestProject has 50% effort left (10 days)."
            "\nPlease check the project status and update your time spent on it."
            "\n\nBest regards,\nProCAT\n",
        ),
        (
            "weeks",
            30,
            4,
            "\nDear Project Lead,\n\n"
            "The project TestProject has 30% weeks left (4 weeks)."
            "\nPlease check the project status and update your time spent on it."
            "\n\nBest regards,\nProCAT\n",
        ),
    ],
)
def test_notify_left_threshold_valid_type(
    threshold_type, threshold, value, expected_message
):
    """Test notify_left_threshold_logic with valid threshold types."""
    email = "lead@example.com"
    lead = "Project Lead"
    project_name = "TestProject"
    subject = f"[Project Status Update] {project_name}"

    with patch("main.tasks.email_user") as mock_email_func:
        notify_left_threshold_logic(
            email, lead, project_name, threshold_type, threshold, value
        )
        mock_email_func.assert_called_once_with(subject, email, expected_message)


def test_notify_left_threshold_invalid_type():
    """Test notify_left_threshold_logic with invalid threshold type."""
    with pytest.raises(ValueError, match="Invalid threshold type provided."):
        notify_left_threshold_logic(
            "lead@example.com", "Project Lead", "TestProject", "invalid_type", 10, 3
        )


@pytest.mark.django_db
def test_process_time_logged_summary_sends_email(user, project):
    """Test that the monthly time logged summary sends an email."""
    from main.models import TimeEntry

    # Create a time entry in April 2025
    TimeEntry.objects.create(
        user=user,
        project=project,
        start_time=datetime(2025, 4, 10, 11, 0),
        end_time=datetime(2025, 4, 10, 16, 0),
    )

    last_month_start = datetime(2025, 4, 1)
    current_month_start = datetime(2025, 5, 1)
    last_month_name = "April"
    current_month_name = "May"

    with patch("main.tasks.email_user") as mock_email_user:
        notify_monthly_time_logged_logic(
            last_month_start,
            last_month_name,
            current_month_start,
            current_month_name,
        )

        expected_subject = "Your Project Time Logged Summary for April"
        expected_message = (
            f"\nDear {user.get_full_name()},\n\n"
            f"This is your monthly summary of project work. In April you have "
            f"logged:\n\n"
            f"{project.name}: 0.7 days\n\n"
            f"You have invested on project work approximately 3.9% of your "
            f"time.\n\n"
            f"If you have more time to log for April, please do so by the 10th "
            f"of\n"
            f"May in [Clockify](https://clockify.me/).\n\n"
            f"Best wishes,\nProCAT\n"
        )

        mock_email_user.assert_called_with(
            subject=expected_subject,
            message=expected_message,
            email=user.email,
        )


@pytest.mark.django_db
def test_process_time_logged_summary_no_entries(user):
    """Test that no email is sent if there are no time entries."""
    last_month_start = datetime(2025, 4, 1)
    current_month_start = datetime(2025, 5, 1)
    last_month_name = "April"
    current_month_name = "May"

    with patch("main.tasks.email_user") as mock_email_user:
        notify_monthly_time_logged_logic(
            last_month_start,
            last_month_name,
            current_month_start,
            current_month_name,
        )

        mock_email_user.assert_not_called()


@pytest.mark.django_db
def test_process_time_logged_summary_multiple_projects(user, department):
    """Test that the summary correctly aggregates time across multiple projects."""
    from main.models import Project, TimeEntry

    project1 = Project.objects.create(name="Project 1", department=department)
    project2 = Project.objects.create(name="Project 2", department=department)

    # Create time entries for both projects
    TimeEntry.objects.create(
        user=user,
        project=project1,
        start_time=datetime(2025, 4, 10, 11, 0),
        end_time=datetime(2025, 4, 10, 16, 0),
    )
    TimeEntry.objects.create(
        user=user,
        project=project2,
        start_time=datetime(2025, 4, 11, 9, 0),
        end_time=datetime(2025, 4, 11, 17, 0),
    )

    last_month_start = datetime(2025, 4, 1)
    current_month_start = datetime(2025, 5, 1)
    last_month_name = "April"
    current_month_name = "May"

    with patch("main.tasks.email_user") as mock_email_user:
        notify_monthly_time_logged_logic(
            last_month_start,
            last_month_name,
            current_month_start,
            current_month_name,
        )

        expected_subject = "Your Project Time Logged Summary for April"
        expected_message = (
            f"\nDear {user.get_full_name()},\n\n"
            f"This is your monthly summary of project work. In April you have "
            f"logged:\n\n"
            f"Project 1: 0.7 days\n"
            f"Project 2: 1.1 days\n\n"
            f"You have invested on project work approximately 10.1% of your "
            f"time.\n\n"
            f"If you have more time to log for April, please do so by the 10th "
            f"of\n"
            f"May in [Clockify](https://clockify.me/).\n\n"
            f"Best wishes,\nProCAT\n"
        )

        mock_email_user.assert_called_with(
            subject=expected_subject,
            message=expected_message,
            email=user.email,
        )


@pytest.mark.django_db
<<<<<<< HEAD
def test_email_monthly_charges_report(user, department, analysis_code):
    """Tests that the monthly charges report is generated and emailed."""
    from main import models, report

    start_date = date(2025, 6, 1)
    end_date = date(2025, 7, 1)

    admin_user = models.User.objects.create(
        first_name="admin",
        last_name="user",
        email="admin.user@mail.com",
        password="1234",
        username="admin_user",
        is_superuser=True,
    )
    project = models.Project.objects.create(
        name="ProCAT",
        department=department,
        lead=admin_user,
        start_date=start_date,
        end_date=end_date,
        status="Active",
        charging="Actual",
    )
    funding = models.Funding.objects.create(  # noqa: F841
        project=project,
        source="External",
        funding_body="Funding body",
        cost_centre="centre",
        activity="G12345",
        analysis_code=analysis_code,
        expiry_date=end_date,
        budget=10000.00,
        daily_rate=100.00,
    )
    time_entry = models.TimeEntry.objects.create(  # noqa: F841
        user=user,
        project=project,
        start_time=datetime(2025, 6, 2, 9, 0),
        end_time=datetime(2025, 6, 2, 14, 0),  # 5 hours total
    )

    expected_attachment = report.create_charges_report_for_attachment(6, 2025)
    expected_fname = "charges_report_6-2025.csv"
    expected_message = (
        f"\nDear {admin_user.get_full_name()},\n\n"
        "Please find attached the charges report for the last month: June.\n\n"
        "Best regards,\nProCAT\n"
    )

    with patch("main.tasks.email_attachment") as mock_email_attachment:
        email_monthly_charges_report_logic(6, 2025, "June")
        expected_subject = "Charges report for June"
        mock_email_attachment.assert_called_with(
            expected_subject,
            admin_user.email,
            expected_message,
            expected_fname,
            expected_attachment,
            "text/csv",
=======
def test_funding_expired_but_has_budget(funding, project):
    """Test that funding expired but has budget."""
    # Create a funding object with expired date but still has budget
    funding.expiry_date = datetime.now().date() - timedelta(days=1)
    funding.budget = 1000
    funding.save()
    funding.refresh_from_db()
    assert funding.expiry_date < datetime.now().date()
    assert funding.budget > 0

    expected_subject = f"[Funding Expired] {project.name}"

    expected_message = (
        f"\nDear {funding.project.lead.get_full_name()},\n\n"
        f"The project {project.name} has expired, but there is still unspent "
        f"funds of\n£{funding.budget} available.\n\n"
        f"Please check the funding status and take necessary actions.\n\n"
        f"Best regards,\nProCAT\n"
    )

    with patch("main.tasks.email_user_and_cc_admin") as mock_email_func:
        notify_funding_status_logic()
        mock_email_func.assert_called_once_with(
            subject=expected_subject,
            email=funding.project.lead.email,
            admin_email=[],
            message=expected_message,
        )


@pytest.mark.django_db
def test_funding_ran_out_not_expired(funding, project):
    """Test that funding ran out but not expired."""
    # Create a funding object with not expired date but budget ran out
    funding.expiry_date = datetime.now().date() + timedelta(days=30)
    funding.budget = -1000
    funding.save()
    funding.refresh_from_db()
    assert funding.expiry_date > datetime.now().date()
    assert funding.budget < 0

    expected_subject = f"[Funding Update] {project.name}"

    expected_message = (
        f"\nDear {funding.project.lead.get_full_name()},\n\n"
        f"The funding {funding.activity} for project {project.name} has run out.\n\n"
        f"If the project has been completed, no further action is needed. "
        f"Otherwise,\nplease check the funding status and take necessary actions.\n\n"
        f"Best regards,\nProCAT\n"
    )

    with patch("main.tasks.email_user_and_cc_admin") as mock_email_func:
        notify_funding_status_logic()
        mock_email_func.assert_called_once_with(
            subject=expected_subject,
            email=funding.project.lead.email,
            admin_email=[],
            message=expected_message,
>>>>>>> 9f542e7a
        )<|MERGE_RESOLUTION|>--- conflicted
+++ resolved
@@ -1,20 +1,13 @@
 """Tests for the tasks module."""
 
-<<<<<<< HEAD
-from datetime import date, datetime
-=======
-from datetime import datetime, timedelta
->>>>>>> 9f542e7a
+from datetime import date, datetime, timedelta
 from unittest.mock import patch
 
 import pytest
 
 from main.tasks import (
-<<<<<<< HEAD
     email_monthly_charges_report_logic,
-=======
     notify_funding_status_logic,
->>>>>>> 9f542e7a
     notify_left_threshold_logic,
     notify_monthly_time_logged_logic,
 )
@@ -191,7 +184,68 @@
 
 
 @pytest.mark.django_db
-<<<<<<< HEAD
+def test_funding_expired_but_has_budget(funding, project):
+    """Test that funding expired but has budget."""
+    # Create a funding object with expired date but still has budget
+    funding.expiry_date = datetime.now().date() - timedelta(days=1)
+    funding.budget = 1000
+    funding.save()
+    funding.refresh_from_db()
+    assert funding.expiry_date < datetime.now().date()
+    assert funding.budget > 0
+
+    expected_subject = f"[Funding Expired] {project.name}"
+
+    expected_message = (
+        f"\nDear {funding.project.lead.get_full_name()},\n\n"
+        f"The project {project.name} has expired, but there is still unspent "
+        f"funds of\n£{funding.budget} available.\n\n"
+        f"Please check the funding status and take necessary actions.\n\n"
+        f"Best regards,\nProCAT\n"
+    )
+
+    with patch("main.tasks.email_user_and_cc_admin") as mock_email_func:
+        notify_funding_status_logic()
+        mock_email_func.assert_called_once_with(
+            subject=expected_subject,
+            email=funding.project.lead.email,
+            admin_email=[],
+            message=expected_message,
+        )
+
+
+@pytest.mark.django_db
+def test_funding_ran_out_not_expired(funding, project):
+    """Test that funding ran out but not expired."""
+    # Create a funding object with not expired date but budget ran out
+    funding.expiry_date = datetime.now().date() + timedelta(days=30)
+    funding.budget = -1000
+    funding.save()
+    funding.refresh_from_db()
+    assert funding.expiry_date > datetime.now().date()
+    assert funding.budget < 0
+
+    expected_subject = f"[Funding Update] {project.name}"
+
+    expected_message = (
+        f"\nDear {funding.project.lead.get_full_name()},\n\n"
+        f"The funding {funding.activity} for project {project.name} has run out.\n\n"
+        f"If the project has been completed, no further action is needed. "
+        f"Otherwise,\nplease check the funding status and take necessary actions.\n\n"
+        f"Best regards,\nProCAT\n"
+    )
+
+    with patch("main.tasks.email_user_and_cc_admin") as mock_email_func:
+        notify_funding_status_logic()
+        mock_email_func.assert_called_once_with(
+            subject=expected_subject,
+            email=funding.project.lead.email,
+            admin_email=[],
+            message=expected_message,
+        )
+
+
+@pytest.mark.django_db
 def test_email_monthly_charges_report(user, department, analysis_code):
     """Tests that the monthly charges report is generated and emailed."""
     from main import models, report
@@ -252,64 +306,4 @@
             expected_fname,
             expected_attachment,
             "text/csv",
-=======
-def test_funding_expired_but_has_budget(funding, project):
-    """Test that funding expired but has budget."""
-    # Create a funding object with expired date but still has budget
-    funding.expiry_date = datetime.now().date() - timedelta(days=1)
-    funding.budget = 1000
-    funding.save()
-    funding.refresh_from_db()
-    assert funding.expiry_date < datetime.now().date()
-    assert funding.budget > 0
-
-    expected_subject = f"[Funding Expired] {project.name}"
-
-    expected_message = (
-        f"\nDear {funding.project.lead.get_full_name()},\n\n"
-        f"The project {project.name} has expired, but there is still unspent "
-        f"funds of\n£{funding.budget} available.\n\n"
-        f"Please check the funding status and take necessary actions.\n\n"
-        f"Best regards,\nProCAT\n"
-    )
-
-    with patch("main.tasks.email_user_and_cc_admin") as mock_email_func:
-        notify_funding_status_logic()
-        mock_email_func.assert_called_once_with(
-            subject=expected_subject,
-            email=funding.project.lead.email,
-            admin_email=[],
-            message=expected_message,
-        )
-
-
-@pytest.mark.django_db
-def test_funding_ran_out_not_expired(funding, project):
-    """Test that funding ran out but not expired."""
-    # Create a funding object with not expired date but budget ran out
-    funding.expiry_date = datetime.now().date() + timedelta(days=30)
-    funding.budget = -1000
-    funding.save()
-    funding.refresh_from_db()
-    assert funding.expiry_date > datetime.now().date()
-    assert funding.budget < 0
-
-    expected_subject = f"[Funding Update] {project.name}"
-
-    expected_message = (
-        f"\nDear {funding.project.lead.get_full_name()},\n\n"
-        f"The funding {funding.activity} for project {project.name} has run out.\n\n"
-        f"If the project has been completed, no further action is needed. "
-        f"Otherwise,\nplease check the funding status and take necessary actions.\n\n"
-        f"Best regards,\nProCAT\n"
-    )
-
-    with patch("main.tasks.email_user_and_cc_admin") as mock_email_func:
-        notify_funding_status_logic()
-        mock_email_func.assert_called_once_with(
-            subject=expected_subject,
-            email=funding.project.lead.email,
-            admin_email=[],
-            message=expected_message,
->>>>>>> 9f542e7a
         )