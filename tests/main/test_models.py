--- conflicted
+++ resolved
@@ -260,17 +260,11 @@
         )
 
         # Check days_left when there are no extra time entries
-<<<<<<< HEAD
         total_effort = funding_A.effort + funding_B.effort  # (10000/50 + 5000/250)
         left = funding_A.effort_left + funding_B.effort_left  # (9900/50 + 4700/250)
         days_left = (round(left, 1), round(left / total_effort * 100, 1))
         print(f"Expected days_left: {days_left}")
         print(f"Actual days_left: {project.days_left}")
-=======
-        total_effort = funding_A.effort + funding_B.effort
-        left = funding_A.effort_left + funding_B.effort_left
-        days_left = round(left, 1), round(left / total_effort * 100, 1)
->>>>>>> 80f8b35a
         assert project.days_left == days_left
 
         # Create a time entry object for yesterday
@@ -284,15 +278,10 @@
         )  # 3.5 hours total (0.5 days)
 
         # Check days_left has been updated
-<<<<<<< HEAD
         left -= Decimal("0.5")
         days_left = (round(left, 1), round(left / total_effort * 100, 1))
         print(f"Updated days_left: {days_left}")
         print(f"Actual days_left after time entry: {project.days_left}")
-=======
-        left -= 0.5
-        days_left = round(left, 1), round(left / total_effort * 100, 1)
->>>>>>> 80f8b35a
         assert project.days_left == days_left
 
     @pytest.mark.parametrize(
