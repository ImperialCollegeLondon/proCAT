"""Views for the main app."""

from typing import Any

from django.contrib.auth.mixins import LoginRequiredMixin
from django.forms import ModelForm
from django.http import HttpRequest, HttpResponse
from django.shortcuts import render
from django.urls import reverse_lazy
from django.views.generic import CreateView, ListView, UpdateView
from django_filters.views import FilterView
from django_tables2 import SingleTableMixin, SingleTableView

from . import forms, models, tables


def index(request: HttpRequest) -> HttpResponse:
    """View that renders the index page."""
    return render(request=request, template_name="main/index.html")


class RegistrationView(CreateView):  # type: ignore [type-arg]
    """View to register new users.

    TODO: This is a placeholder for development. When SSO is implemented, this won't be
    needed since available users will be retrieved automatically.
    """

    form_class = forms.CustomUserCreationForm
    success_url = reverse_lazy("login")
    template_name = "registration/register.html"


class ProjectsListView(LoginRequiredMixin, SingleTableMixin, FilterView):
    """View to display the list of projects."""

    model = models.Project
    table_class = tables.ProjectTable
    template_name = "main/projects.html"
    filterset_fields = ("nature", "department", "status", "charging")


<<<<<<< HEAD
class FundingListView(LoginRequiredMixin, SingleTableMixin, ListView):  # type: ignore [type-arg]
    """View to display the funding list for all projects."""

    model = models.Funding
    table_class = tables.FundingTable
    template_name = "main/funding.html"
=======
class CapacitiesListView(LoginRequiredMixin, SingleTableView):
    """View to display the list of capacities."""

    model = models.Capacity
    table_class = tables.CapacityTable
    template_name = "main/capacities.html"
>>>>>>> 0bb885c7


class CustomBaseDetailView(LoginRequiredMixin, UpdateView):  # type: ignore [type-arg]
    """Detail view based on a read-only form view.

    While there is a generic Detail View, it is not rendered nicely easily as the
    bootstrap theme needs to be applied on a field by field basis. So we use a form view
    instead, which can easily be styled, and make the form read only.
    """

    fields = "__all__"  # type: ignore [assignment]

    def get_form(self, form_class: Any | None = None) -> ModelForm:  # type: ignore
        """Customize form to make it read-only.

        Args:
            form_class: The form class to use, if any.

        Return:
            A form associated to the model.
        """
        form = super().get_form(form_class)

        for field in form.fields.keys():
            form.fields[field].widget.attrs["disabled"] = True
            form.fields[field].widget.attrs["readonly"] = True

        return form


class ProjectDetailView(CustomBaseDetailView):
    """View to view details of a project."""

    model = models.Project
    template_name = "main/project_detail.html"

    def get_context_data(self, **kwargs: Any) -> dict[str, Any]:  # type: ignore
        """Add project name to the context, so it is easy to retrieve."""
        context = super().get_context_data(**kwargs)
        context["project_name"] = self.get_object().name
        return context


class FundingDetailView(CustomBaseDetailView):
    """View to view details of project funding."""

    model = models.Funding
    template_name = "main/funding_detail.html"

    def get_context_data(self, **kwargs: Any) -> dict[str, Any]:  # type: ignore
        """Add funding name to the context, so it is easy to retrieve."""
        context = super().get_context_data(**kwargs)
        context["funding_name"] = str(self.get_object())
        return context<|MERGE_RESOLUTION|>--- conflicted
+++ resolved
@@ -40,21 +40,20 @@
     filterset_fields = ("nature", "department", "status", "charging")
 
 
-<<<<<<< HEAD
 class FundingListView(LoginRequiredMixin, SingleTableMixin, ListView):  # type: ignore [type-arg]
     """View to display the funding list for all projects."""
 
     model = models.Funding
     table_class = tables.FundingTable
     template_name = "main/funding.html"
-=======
+
+
 class CapacitiesListView(LoginRequiredMixin, SingleTableView):
     """View to display the list of capacities."""
 
     model = models.Capacity
     table_class = tables.CapacityTable
     template_name = "main/capacities.html"
->>>>>>> 0bb885c7
 
 
 class CustomBaseDetailView(LoginRequiredMixin, UpdateView):  # type: ignore [type-arg]
