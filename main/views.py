"""Views for the main app."""

from typing import Any

from django.contrib.auth.mixins import LoginRequiredMixin
from django.forms import ModelForm
from django.http import HttpRequest, HttpResponse
from django.shortcuts import render
from django.urls import reverse_lazy
from django.views.generic import CreateView, ListView, UpdateView
from django_filters.views import FilterView
from django_tables2 import SingleTableMixin

from . import forms, models, tables


def index(request: HttpRequest) -> HttpResponse:
    """View that renders the index page."""
    return render(request=request, template_name="main/index.html")


class RegistrationView(CreateView):  # type: ignore [type-arg]
    """View to register new users.

    TODO: This is a placeholder for development. When SSO is implemented, this won't be
    needed since available users will be retrieved automatically.
    """

    form_class = forms.CustomUserCreationForm
    success_url = reverse_lazy("login")
    template_name = "registration/register.html"


class ProjectsListView(LoginRequiredMixin, SingleTableMixin, FilterView):
    """View to display the list of projects."""

    model = models.Project
    table_class = tables.ProjectTable
    template_name = "main/projects.html"
    filterset_fields = ("nature", "department", "status", "charging")


<<<<<<< HEAD
class FundingListView(LoginRequiredMixin, SingleTableMixin, ListView):  # type: ignore [type-arg]
    """View to display the funding list for all projects."""

    model = models.Funding
    table_class = tables.FundingTable
    template_name = "main/funding.html"


class CapacitiesListView(LoginRequiredMixin, SingleTableView):
=======
class CapacitiesListView(LoginRequiredMixin, SingleTableMixin, FilterView):
>>>>>>> ce9afa96
    """View to display the list of capacities."""

    model = models.Capacity
    table_class = tables.CapacityTable
    template_name = "main/capacities.html"
    filterset_fields = ("user",)


class CustomBaseDetailView(LoginRequiredMixin, UpdateView):  # type: ignore [type-arg]
    """Detail view based on a read-only form view.

    While there is a generic Detail View, it is not rendered nicely easily as the
    bootstrap theme needs to be applied on a field by field basis. So we use a form view
    instead, which can easily be styled, and make the form read only.
    """

    fields = "__all__"  # type: ignore [assignment]

    def get_form(self, form_class: Any | None = None) -> ModelForm:  # type: ignore
        """Customize form to make it read-only.

        Args:
            form_class: The form class to use, if any.

        Return:
            A form associated to the model.
        """
        form = super().get_form(form_class)

        for field in form.fields.keys():
            form.fields[field].widget.attrs["disabled"] = True
            form.fields[field].widget.attrs["readonly"] = True

        return form


class ProjectDetailView(CustomBaseDetailView):
    """View to view details of a project."""

    model = models.Project
    template_name = "main/project_detail.html"

    def get_context_data(self, **kwargs: Any) -> dict[str, Any]:  # type: ignore
        """Add project name to the context, so it is easy to retrieve."""
        context = super().get_context_data(**kwargs)
        context["project_name"] = self.get_object().name
        return context


class FundingDetailView(CustomBaseDetailView):
    """View to view details of project funding."""

    model = models.Funding
    template_name = "main/funding_detail.html"

    def get_context_data(self, **kwargs: Any) -> dict[str, Any]:  # type: ignore
        """Add funding name to the context, so it is easy to retrieve."""
        context = super().get_context_data(**kwargs)
        context["funding_name"] = str(self.get_object())
        return context<|MERGE_RESOLUTION|>--- conflicted
+++ resolved
@@ -40,7 +40,6 @@
     filterset_fields = ("nature", "department", "status", "charging")
 
 
-<<<<<<< HEAD
 class FundingListView(LoginRequiredMixin, SingleTableMixin, ListView):  # type: ignore [type-arg]
     """View to display the funding list for all projects."""
 
@@ -49,10 +48,7 @@
     template_name = "main/funding.html"
 
 
-class CapacitiesListView(LoginRequiredMixin, SingleTableView):
-=======
 class CapacitiesListView(LoginRequiredMixin, SingleTableMixin, FilterView):
->>>>>>> ce9afa96
     """View to display the list of capacities."""
 
     model = models.Capacity
