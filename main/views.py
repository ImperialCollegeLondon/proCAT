--- conflicted
+++ resolved
@@ -210,8 +210,6 @@
 
 class FundingCreateView(PermissionRequiredMixin, CreateView):  # type: ignore [type-arg]
     """View to create a new funding."""
-<<<<<<< HEAD
-=======
 
     permission_required = "main.create_funding"
     raise_exception = False
@@ -224,17 +222,10 @@
 
 class ProjectCreateView(PermissionRequiredMixin, CreateView):  # type: ignore [type-arg]
     """View to create a new project."""
->>>>>>> 90008ca8
-
-    permission_required = "main.create_funding"
-    raise_exception = False
-
-<<<<<<< HEAD
-    model = models.Funding
-    form_class = forms.FundingForm
-    template_name = "main/funding_form.html"
-    success_url = reverse_lazy("main:funding")
-=======
+
+    permission_required = "main.create_project"
+    raise_exception = False
+
     model = models.Project
     form_class = forms.ProjectForm
     template_name = "main/project_form.html"
@@ -252,5 +243,4 @@
 
     def get_success_url(self):  # type: ignore [no-untyped-def]
         """Django magic function to obtain a dynamic success URL."""
-        return reverse_lazy("main:project_detail", kwargs={"pk": self.object.pk})
->>>>>>> 90008ca8
+        return reverse_lazy("main:project_detail", kwargs={"pk": self.object.pk})