--- conflicted
+++ resolved
@@ -38,6 +38,14 @@
     table_class = tables.ProjectTable
     template_name = "main/projects.html"
     filterset_fields = ("nature", "department", "status", "charging")
+
+
+class CapacitiesListView(LoginRequiredMixin, SingleTableView):
+    """View to display the list of capacities."""
+
+    model = models.Capacity
+    table_class = tables.CapacityTable
+    template_name = "main/capacities.html"
 
 
 class CustomBaseDetailView(LoginRequiredMixin, UpdateView):  # type: ignore [type-arg]
@@ -81,14 +89,6 @@
         return context
 
 
-<<<<<<< HEAD
-class CapacitiesListView(LoginRequiredMixin, SingleTableView):
-    """View to display the list of capacities."""
-
-    model = models.Capacity
-    table_class = tables.CapacityTable
-    template_name = "main/capacities.html"
-=======
 class FundingDetailView(CustomBaseDetailView):
     """View to view details of project funding."""
 
@@ -99,5 +99,4 @@
         """Add funding name to the context, so it is easy to retrieve."""
         context = super().get_context_data(**kwargs)
         context["funding_name"] = str(self.get_object())
-        return context
->>>>>>> cc6776c9
+        return context