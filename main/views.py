"""Views for the main app."""

from typing import Any

import bokeh
from django.contrib.auth.mixins import LoginRequiredMixin, PermissionRequiredMixin
from django.forms import Form, ModelForm
from django.http import HttpResponse
from django.urls import reverse_lazy
from django.views.generic import (
    CreateView,
    FormView,
    ListView,
    TemplateView,
    UpdateView,
)
from django_filters.views import FilterView
from django_tables2 import RequestConfig, SingleTableMixin

from . import forms, models, plots, report, tables


class RegistrationView(CreateView):  # type: ignore [type-arg]
    """View to register new users.

    TODO: This is a placeholder for development. When SSO is implemented, this won't be
    needed since available users will be retrieved automatically.
    """

    form_class = forms.CustomUserCreationForm
    success_url = reverse_lazy("login")
    template_name = "registration/register.html"


class ProjectsListView(LoginRequiredMixin, FilterView):
    """View to display the list of projects split in five pre-filtered tables."""

    model = models.Project
    template_name = "main/projects.html"
    filterset_fields = ("nature", "department", "status", "charging")

    def get_context_data(self, **kwargs: Any) -> dict[str, Any]:  # type: ignore
        """Add multiple pre-filtered tables to the context."""
        context = super().get_context_data(**kwargs)

        base_qs = self.get_queryset()

        buckets = [
            ("Active", {"status": "Active"}, "active-"),
            ("Confirmed", {"status": "Confirmed"}, "confirmed-"),
            ("Tentative", {"status": "Tentative"}, "tentative-"),
            ("Finished", {"status": "Finished"}, "finished-"),
            ("Not done", {"status": "Not done"}, "not-done-"),
        ]

        created_tables: list[tuple[str, tables.ProjectTable]] = []
        for title, filt, prefix in buckets:
            qs = base_qs.filter(**filt)
            tbl = tables.ProjectTable(qs, prefix=prefix)
            RequestConfig(self.request).configure(tbl)
            created_tables.append((title, tbl))

        context["tables"] = created_tables
        return context


class FundingListView(
    LoginRequiredMixin,
    PermissionRequiredMixin,
    SingleTableMixin,
    ListView,  # type: ignore [type-arg]
):
    """View to display the funding list for all projects."""

    permission_required = "main.view_funding"
    raise_exception = False

    model = models.Funding
    table_class = tables.FundingTable
    template_name = "main/funding.html"


class CapacitiesListView(
    LoginRequiredMixin, PermissionRequiredMixin, SingleTableMixin, FilterView
):
    """View to display the list of capacities."""

    permission_required = "main.view_capacity"
    raise_exception = False

    model = models.Capacity
    table_class = tables.CapacityTable
    template_name = "main/capacities.html"
    filterset_fields = ("user",)


class CustomBaseDetailView(LoginRequiredMixin, UpdateView):  # type: ignore [type-arg]
    """Detail view based on a read-only form view.

    While there is a generic Detail View, it is not rendered nicely easily as the
    bootstrap theme needs to be applied on a field by field basis. So we use a form view
    instead, which can easily be styled, and make the form read only.
    """

    fields = "__all__"  # type: ignore [assignment]

    def get_form(self, form_class: Any | None = None) -> ModelForm:  # type: ignore
        """Customize form to make it read-only.

        Args:
            form_class: The form class to use, if any.

        Return:
            A form associated to the model.
        """
        form = super().get_form(form_class)

        for field in form.fields.keys():
            form.fields[field].widget.attrs["disabled"] = True
            form.fields[field].widget.attrs["readonly"] = True

        return form


class ProjectDetailView(PermissionRequiredMixin, CustomBaseDetailView):
    """View to view details of a project."""

    model = models.Project
    template_name = "main/project_detail.html"
    permission_required = "main.view_project"
    raise_exception = False

    def get_context_data(self, **kwargs: Any) -> dict[str, Any]:  # type: ignore
        """Add project name and funding table to the context.

        A custom query is used with the funding table, so only the funding for the
        current project is displayed.
        """
        context = super().get_context_data(**kwargs)
        context["project_name"] = self.get_object().name
        # get funding info for the current project
        funding_source = self.get_object().funding_source.all()
        funding_table = tables.FundingTable(funding_source)
        # enables the table to be sorted by column headings
        RequestConfig(self.request).configure(funding_table)
        context["funding_table"] = funding_table
        return context


class FundingDetailView(PermissionRequiredMixin, CustomBaseDetailView):
    """View to view details of project funding."""

    model = models.Funding
    template_name = "main/funding_detail.html"
    permission_required = "main.view_funding"
    raise_exception = False

    def get_context_data(self, **kwargs: Any) -> dict[str, Any]:  # type: ignore
        """Add funding name to the context, so it is easy to retrieve."""
        context = super().get_context_data(**kwargs)
        funding = self.get_object()
        context["funding_name"] = str(funding)

        # Monthly charges table for this funding
        charges_qs = models.MonthlyCharge.objects.filter(funding=funding).order_by(
            "-date"
        )
        charges_table = tables.MonthlyChargeTable(charges_qs)
        RequestConfig(self.request).configure(charges_table)
        context["monthly_charges_table"] = charges_table

        return context


class CapacityPlanningView(LoginRequiredMixin, TemplateView):
    """View that renders the Capacity Planning page."""

    template_name = "main/capacity_planning.html"

    def get_context_data(self, **kwargs: Any) -> dict[str, Any]:  # type: ignore
        """Add HTML components and Bokeh version to the context."""
        context = super().get_context_data(**kwargs)
        layout = plots.create_capacity_planning_layout()
        context.update(plots.html_components_from_plot(layout))
        context["bokeh_version"] = bokeh.__version__
        return context


class CostRecoveryView(LoginRequiredMixin, FormView):  # type: ignore [type-arg]
    """View that renders the Cost Recovery page."""

    template_name = "main/cost_recovery.html"
    form_class = forms.CostRecoveryForm

    def form_valid(self, form: Form) -> HttpResponse:
        """Generate csv using the dates provided in the form."""
        month = form.cleaned_data["month"]
        year = form.cleaned_data["year"]
        response = report.create_charges_report_for_download(month, year)
        return response

    def get_context_data(self, **kwargs: Any) -> dict[str, Any]:  # type: ignore
        """Add HTML components and Bokeh version to the context."""
        context = super().get_context_data(**kwargs)
        layout = plots.create_cost_recovery_layout()
        context.update(plots.html_components_from_plot(layout))
        context["bokeh_version"] = bokeh.__version__
        return context


class FundingCreateView(PermissionRequiredMixin, CreateView):  # type: ignore [type-arg]
    """View to create a new funding."""

    permission_required = "main.create_funding"
    raise_exception = False

    model = models.Funding
    form_class = forms.FundingForm
    template_name = "main/funding_form.html"
    success_url = reverse_lazy("main:funding")


class ProjectCreateView(PermissionRequiredMixin, CreateView):  # type: ignore [type-arg]
    """View to create a new project."""

    permission_required = "main.create_project"
    raise_exception = False

    model = models.Project
    form_class = forms.ProjectForm
    template_name = "main/project_form.html"
    success_url = reverse_lazy("main:projects")


class ProjectUpdateView(PermissionRequiredMixin, UpdateView):  # type: ignore [type-arg]
    """Update view based on a form from the Project model."""

    model = models.Project
    template_name = "main/project_update.html"
    permission_required = "main.change_project"
    raise_exception = False
    form_class = forms.ProjectForm

    def get_success_url(self):  # type: ignore [no-untyped-def]
        """Django magic function to obtain a dynamic success URL."""
        return reverse_lazy("main:project_detail", kwargs={"pk": self.object.pk})


<<<<<<< HEAD
class ProjectPhaseCreateView(PermissionRequiredMixin, CreateView):  # type: ignore [type-arg]
    """View to create a new project phase."""

    permission_required = "main.create_project_phase"
    raise_exception = False

    model = models.ProjectPhase
    form_class = forms.ProjectPhaseForm
    template_name = "main/project_phase_form.html"
    success_url = reverse_lazy("main:projects")
=======
class FundingUpdateView(PermissionRequiredMixin, UpdateView):  # type: ignore [type-arg]
    """Update view based on a form from the Funding model."""

    model = models.Funding
    template_name = "main/funding_update.html"
    permission_required = "main.change_funding"
    raise_exception = False
    form_class = forms.FundingForm

    def get_success_url(self):  # type: ignore [no-untyped-def]
        """Django magic function to obtain a dynamic success URL."""
        return reverse_lazy("main:funding_detail", kwargs={"pk": self.object.pk})
>>>>>>> 6190d47e
<|MERGE_RESOLUTION|>--- conflicted
+++ resolved
@@ -246,7 +246,6 @@
         return reverse_lazy("main:project_detail", kwargs={"pk": self.object.pk})
 
 
-<<<<<<< HEAD
 class ProjectPhaseCreateView(PermissionRequiredMixin, CreateView):  # type: ignore [type-arg]
     """View to create a new project phase."""
 
@@ -257,7 +256,8 @@
     form_class = forms.ProjectPhaseForm
     template_name = "main/project_phase_form.html"
     success_url = reverse_lazy("main:projects")
-=======
+
+
 class FundingUpdateView(PermissionRequiredMixin, UpdateView):  # type: ignore [type-arg]
     """Update view based on a form from the Funding model."""
 
@@ -269,5 +269,4 @@
 
     def get_success_url(self):  # type: ignore [no-untyped-def]
         """Django magic function to obtain a dynamic success URL."""
-        return reverse_lazy("main:funding_detail", kwargs={"pk": self.object.pk})
->>>>>>> 6190d47e
+        return reverse_lazy("main:funding_detail", kwargs={"pk": self.object.pk})