--- conflicted
+++ resolved
@@ -253,26 +253,6 @@
         return reverse_lazy("main:project_detail", kwargs={"pk": self.object.pk})
 
 
-<<<<<<< HEAD
-class ProjectPhaseDetailView(PermissionRequiredMixin, CustomBaseDetailView):
-    """View to view details of a project."""
-
-    model = models.ProjectPhase
-    template_name = "main/project_phase_detail.html"
-    permission_required = "main.view_project_phase"
-    raise_exception = False
-
-    def get_context_data(self, **kwargs: Any) -> dict[str, Any]:  # type: ignore
-        """Add project name and funding table to the context.
-
-        A custom query is used with the funding table, so only the funding for the
-        current project is displayed.
-        """
-        context = super().get_context_data(**kwargs)
-        context["project_name"] = self.get_object().project.name
-
-        return context
-=======
 class ProjectPhaseCreateView(PermissionRequiredMixin, CreateView):  # type: ignore [type-arg]
     """View to create a new project phase."""
 
@@ -283,7 +263,26 @@
     form_class = forms.ProjectPhaseForm
     template_name = "main/project_phase_form.html"
     success_url = reverse_lazy("main:projects")
->>>>>>> 0e7a387b
+
+
+class ProjectPhaseDetailView(PermissionRequiredMixin, CustomBaseDetailView):
+    """View to view details of a project."""
+
+    model = models.ProjectPhase
+    template_name = "main/project_phase_detail.html"
+    permission_required = "main.view_project_phase"
+    raise_exception = False
+
+    def get_context_data(self, **kwargs: Any) -> dict[str, Any]:  # type: ignore
+        """Add project name and funding table to the context.
+
+        A custom query is used with the funding table, so only the funding for the
+        current project is displayed.
+        """
+        context = super().get_context_data(**kwargs)
+        context["project_name"] = self.get_object().project.name
+
+        return context
 
 
 class FundingUpdateView(PermissionRequiredMixin, UpdateView):  # type: ignore [type-arg]
