--- conflicted
+++ resolved
@@ -131,7 +131,23 @@
     return funds_ran_out_not_expired, funding_expired_budget_left
 
 
-<<<<<<< HEAD
+def get_month_dates_for_previous_year() -> list[tuple[date, date]]:
+    """Get the start and end date of each month for the previous year."""
+    dates = []
+    today = datetime.today().date()
+
+    start_current_month = today.replace(day=1)
+    for _ in range(12):
+        end_prev_month = start_current_month - timedelta(days=1)
+        start_prev_month = end_prev_month.replace(day=1)
+        dates.append((start_prev_month, end_prev_month))
+        start_current_month = start_prev_month
+
+    dates.reverse()
+    return dates
+
+
+
 def get_projects_with_charges_exceeding_budget(
     date: datetime | None = None,
 ) -> list[tuple[Project, Decimal, Decimal]]:
@@ -194,20 +210,4 @@
                 (project, total_charges, total_active_budget)
             )
 
-    return projects_with_charges_exceeding_budget
-=======
-def get_month_dates_for_previous_year() -> list[tuple[date, date]]:
-    """Get the start and end date of each month for the previous year."""
-    dates = []
-    today = datetime.today().date()
-
-    start_current_month = today.replace(day=1)
-    for _ in range(12):
-        end_prev_month = start_current_month - timedelta(days=1)
-        start_prev_month = end_prev_month.replace(day=1)
-        dates.append((start_prev_month, end_prev_month))
-        start_current_month = start_prev_month
-
-    dates.reverse()
-    return dates
->>>>>>> e9d96e43
+    return projects_with_charges_exceeding_budget