"""Plots for displaying database data."""

from datetime import datetime, time, timedelta
from typing import Any

import pandas as pd
from bokeh.embed import components
<<<<<<< HEAD
from bokeh.layouts import Row, column, row
from bokeh.models import ColumnDataSource, CustomJS, Div, HoverTool
from bokeh.models.widgets import Button, MultiChoice
=======
from bokeh.layouts import column, row
from bokeh.models import ColumnDataSource, HoverTool, Range1d
from bokeh.models.layouts import Row
from bokeh.models.widgets import Button
>>>>>>> 1631679c
from bokeh.plotting import figure

from . import timeseries, widgets
from .utils import (
    get_calendar_year_dates,
    get_financial_year_dates,
    get_month_dates_for_previous_year,
)


def create_bar_plot(title: str, months: list[str], values: list[float]) -> figure:
    """Creates a bar plot with dates versus values.

    Args:
        title: plot title
        months: a list of months to display on the x-axis
        values: a list of total charge values for the bar height indicate on the y-axis

    Returns:
        Bokeh figure for the bar chart.
    """
    source = ColumnDataSource(data=dict(months=months, values=values))
    plot = figure(
        x_range=months,  # type: ignore[arg-type]
        title=title,
        width=1000,
        height=500,
        background_fill_color="#efefef",
    )
    plot.yaxis.axis_label = "Total charge (£)"
    plot.xaxis.axis_label = "Month-Year"
    plot.vbar(x="months", top="values", width=0.5, source=source)

    # Add basic tooltips to show monthly totals
    hover = HoverTool()
    hover.tooltips = [
        ("Month", "@months"),
        ("Total", "£@values"),
    ]
    plot.add_tools(hover)
    return plot


def create_timeseries_plot(  # type: ignore[explicit-any]
    title: str,
    traces: list[dict[str, Any]],
    x_range: tuple[datetime, datetime] | None = None,
) -> figure:
    """Creates a generic timeseries plot.

    Args:
        title: plot title
        traces: a list of dictionaries with keys for the 'timeseries' data, 'label' and
            'colour'
        x_range: (optional) tuple of datetimes to use as the x_range for the displayed
            plot

    Returns:
        Bokeh figure containing timeseries data.
    """
    # Create ColumnDataSource from trace data
    df = pd.DataFrame({trace["label"]: trace["timeseries"] for trace in traces})
    df.reset_index(inplace=True)
    df["index"] = pd.to_datetime(df["index"]).dt.date
    source = ColumnDataSource(df)

    plot = figure(
        title=title,
        width=1000,
        height=500,
        background_fill_color="#efefef",
        x_axis_type="datetime",  # type: ignore[call-arg]
        tools="save,xpan,xwheel_zoom,reset",
    )
    if x_range:
        plot.x_range = Range1d(x_range[0], x_range[1])
    plot.yaxis.axis_label = "Value"
    plot.xaxis.axis_label = "Date"
    for trace in traces:
        plot.line(
            "index",
            trace["label"],
            source=source,
            line_width=2,
            color=trace["colour"],
            legend_label=trace["label"],
        )
    plot.legend.click_policy = "hide"  # hides traces when clicked in legend
    return plot


<<<<<<< HEAD
def create_capacity_planning_plot(start_date: datetime, end_date: datetime) -> Row:
=======
def create_capacity_planning_plot(
    start_date: datetime,
    end_date: datetime,
    x_range: tuple[datetime, datetime] | None = None,
) -> figure:
>>>>>>> 1631679c
    """Generates all the time series data and creates the capacity planning plot.

    Includes all business days between the selected start and end date, inclusive of
    the start date. Time for the effort (aggregated over all projects) and
    capacity (aggregated over all users) are calculated.

    Args:
        start_date: datetime object representing the start of the plotting period
        end_date: datetime object representing the end of the plotting period
        x_range: (optional) tuple of datetimes to use as the x_range for the displayed
            plot

    Returns:
        Bokeh Row layout with timeseries data plot and CheckboxGroup widgets.

    """
    # Get effort for each project and user
    PROJECTS = ["proCAT 1", "proCAT 2", "proCAT 3", "proCAT 4"]
    USERS = ["User 1", "User 2", "User 3", "User 4", "User 5"]
    project_colours = ["firebrick", "orange", "green", "blue"]
    user_colours = ["purple", "brown", "pink", "cyan", "magenta"]

    # Total effort and capacity across all projects
    total_effort_timeseries = timeseries.get_effort_timeseries(start_date, end_date)
    capacity_timeseries = timeseries.get_capacity_timeseries(start_date, end_date)

    traces = [
        {"timeseries": capacity_timeseries, "colour": "navy", "label": "Capacity"},
        {
            "timeseries": total_effort_timeseries,
            "colour": "black",
            "label": "Total effort",
        },
    ]

    # Add effort for each project
    for i, project in enumerate(PROJECTS):
        project_effort_timeseries = timeseries.get_project_effort_timeseries(
            start_date, end_date, project
        )
        traces.append(
            {
                "timeseries": project_effort_timeseries,
                "colour": project_colours[i],
                "label": project,
            }
        )

    # Add effort for each user
    for i, user in enumerate(USERS):
        user_effort_timeseries = timeseries.get_user_effort_timeseries(
            start_date, end_date, user
        )
        traces.append(
            {
                "timeseries": user_effort_timeseries,
                "colour": user_colours[i],
                "label": user,
            }
        )

    plot = create_timeseries_plot(
        title="Project effort and team capacity over time",
        traces=traces,
        x_range=x_range,
    )

    plot.yaxis.axis_label = "Effort (hours)"

    plot.width = 650  # Reduce the width to fit the checkbox section

    # CheckboxGroup for project selection
    project_labels = ["Capacity", "Total effort", *PROJECTS]
    project_title = Div(text="<h3>Projects</h3>", width=180)
    project_checkbox_group = MultiChoice(
        options=project_labels,
        value=[
            "Capacity",
            "Total effort",
        ],  # Default to show capacity and total effort only
        width=180,  # width of the checkbox group fr projects
    )

    # CheckboxGroup for user selection
    user_labels = ["Capacity", "Total effort", *USERS]
    user_title = Div(text="<h3>Users</h3>", width=180)
    user_checkbox_group = MultiChoice(
        options=user_labels,
        value=[
            "Capacity",
            "Total effort",
        ],  # Default to show capacity and total effort only
        width=180,  # width of the checkbox group for users
    )

    # Button to clear all filters and reset plot to default state
    reset_project_button = Button(label="Reset Projects", width=100)
    reset_user_button = Button(label="Reset Users", width=100)

    # Project callback
    project_callback_code = CustomJS(
        args=dict(plot=plot),
        code="""
            // Get all line renderers from the plot
            const line_renderers = plot.renderers.filter(r => r.glyph &&
            r.glyph.type === 'Line');

            // Projects traces are from 0 to projects_labels.length - 1
            const project_count = cb_obj.labels.length;

            // Hide all lines
            for (let i = 0; i < project_count && i < line_renderers.length; i++) {
                line_renderers[i].visible = false;
            }

            // Check if any projects are selected
            // Skip first two indices (Capacity and Total effort)
            const project_indices = cb_obj.active.filter(index => index >= 2);
            const has_projects_selected = project_indices.length > 0;

            if (has_projects_selected) {
                // Show only the selected projects
                project_indices.forEach(index => {
                    if (index < line_renderers.length) {
                        line_renderers[index].visible = true;
                    }
                });
            } else {
                // If no projects are selected, show only Capacity and Total effort
                cb_obj.active.forEach(index => {
                    if (index < 2 && index < line_renderers.length) {
                        line_renderers[index].visible = true;
                    }
                });
            }

            // Plot update
            plot.change.emit();
        """,
    )

    # User callback
    user_callback_code = CustomJS(
        args=dict(plot=plot, project_checkbox=project_checkbox_group),
        code="""
            // Get all line renderers from the plot
            const line_renderers = plot.renderers.filter(r => r.glyph &&
            r.glyph.type === 'Line');

            // User start index
            const project_count = project_checkbox.labels.length;
            const user_start_index = project_count;

            // Hide all lines
            for (let i = user_start_index; i < line_renderers.length; i++) {
                line_renderers[i].visible = false;
            }

            // show selected users
            cb_obj.active.forEach(user_index => {
                const actual_index = user_index + user_start_index;
                if (actual_index < line_renderers.length) {
                    line_renderers[actual_index].visible = true;
                }
            });

            // Plot update
            plot.change.emit();
        """,
    )

    project_reset_callback_code = CustomJS(
        args=dict(plot=plot, checkbox_group=project_checkbox_group),
        code="""
            // Reset all checkboxes to default state
            checkbox_group.active = [0, 1]; // Show only capacity and total effort

            // Get all line renderers from the plot
            const line_renderers = plot.renderers.filter(r => r.glyph &&
            r.glyph.type === 'Line');

            // Hide all lines
            for (let i = 0; i < project_count && i < line_renderers.length; i++) {
                line_renderers[i].visible = false;
            }

            // Show only the default lines (capacity and total effort)
            [0, 1].forEach(index => {
                if (index < line_renderers.length) {
                    line_renderers[index].visible = true;
                }
            });

            // Plot update
            checkbox_group.change.emit();
            plot.change.emit();
        """,
    )

    user_reset_callback_code = CustomJS(
        args=dict(
            plot=plot,
            user_checkbox_group=user_checkbox_group,
            project_checkbox_group=project_checkbox_group,
        ),
        code="""
            // Reset all checkboxes to default state
            user_checkbox_group.active = [0, 1]; // Show only capacity and total effort

            // Get all line renderers from the plot
            const line_renderers = plot.renderers.filter(r => r.glyph &&
            r.glyph.type === 'Line');
            const project_count = project_checkbox_group.labels.length;

            // Hide all lines
            for (let i = project_count; i < line_renderers.length; i++) {
                line_renderers[i].visible = false;
            }

            // Plot update
            user_checkbox_group.change.emit();
            plot.change.emit();
        """,
    )

    project_checkbox_group.js_on_change("value", project_callback_code)
    user_checkbox_group.js_on_change("value", user_callback_code)
    reset_project_button.js_on_click(project_reset_callback_code)
    reset_user_button.js_on_click(user_reset_callback_code)

    grouping = column(
        project_title,
        project_checkbox_group,
        reset_project_button,
        user_title,
        user_checkbox_group,
        reset_user_button,
        width=180,
        spacing=10,
    )

    layout = row(grouping, plot, spacing=20)

    return layout


def create_capacity_planning_layout() -> Row:
    """Create the capacity planning plot in layout with widgets.

    Creates the capacity planning plot plus the associated widgets used to control the
    data displayed in the plot.

    Returns:
        A Row object (the Row containing a Column of widgets and the plot).
    """
    start, end = datetime.now(), datetime.now() + timedelta(days=365)
    # Min and max dates are three years before and ahead of current date
    min_date, max_date = start - timedelta(days=1095), start + timedelta(days=1095)

    # Get the plot to display (it is created with all data, but only the dates
    # in the x_range provided are shown)
    plot = create_capacity_planning_plot(
        start_date=min_date, end_date=max_date, x_range=(start, end)
    )

    # Create date picker widgets to control the dates shown in the plot
    start_picker, end_picker = widgets.get_plot_date_pickers(
        min_date=min_date.date(),
        max_date=max_date.date(),
        default_start=start.date(),
        default_end=end.date(),
    )
    widgets.add_timeseries_callback_to_date_pickers(start_picker, end_picker, plot)

    # Create buttons to set plot dates to some defaults
    calendar_button = Button(
        label="Current calendar year",
    )
    widgets.add_callback_to_button(
        button=calendar_button,
        dates=get_calendar_year_dates(),
        plot=plot,
        start_picker=start_picker,
        end_picker=end_picker,
    )

    financial_button = Button(
        label="Current financial year",
    )
    widgets.add_callback_to_button(
        button=financial_button,
        dates=get_financial_year_dates(),
        plot=plot,
        start_picker=start_picker,
        end_picker=end_picker,
    )

    # Create layout to display widgets aligned as a column next to the plot
    plot_layout = row(
        column(start_picker, end_picker, calendar_button, financial_button), plot
    )
    return plot_layout


def create_cost_recovery_plots() -> tuple[figure, figure]:
    """Creates the cost recovery plot for the last year.

    Provides an overview of team capacity over the past year and the project charging.

    Returns:
        Tuple of Bokeh figures containing cost recovery data timeseries data and
            monthly charges for the past year.
    """
    dates = get_month_dates_for_previous_year()

    # Get start and end date as datetimes for capacity timeseries
    start_date = datetime.combine(dates[0][0], time.min)
    end_date = datetime.combine(dates[-1][1], time.min)

    # Create timeseries plot
    cost_recovery_timeseries, monthly_totals = timeseries.get_cost_recovery_timeseries(
        dates
    )
    capacity_timeseries = timeseries.get_capacity_timeseries(
        start_date=start_date, end_date=end_date
    )
    traces = [
        {
            "timeseries": cost_recovery_timeseries,
            "colour": "gold",
            "label": "Capacity used",
        },
        {"timeseries": capacity_timeseries, "colour": "navy", "label": "Capacity"},
    ]
    timeseries_plot = create_timeseries_plot(
        title=(
            f"Team capacity and project charging from {start_date.strftime('%B')} "
            f"{start_date.year} to {end_date.strftime('%B')} {end_date.year}"
        ),
        traces=traces,
    )

    # Create bar plot for monthly charges
    chart_months = [f"{date[0].strftime('%b')} {date[0].year}" for date in dates]
    bar_plot = create_bar_plot(
        title=(
            f"Monthly charges from {start_date.strftime('%B')} {start_date.year} to "
            f"{end_date.strftime('%B')} {end_date.year}"
        ),
        months=chart_months,
        values=monthly_totals,
    )

    return timeseries_plot, bar_plot


<<<<<<< HEAD
def html_components_from_plot(plot: Row, prefix: str | None = None) -> dict[str, str]:
=======
def html_components_from_plot(
    plot: figure | Row, prefix: str | None = None
) -> dict[str, str]:
>>>>>>> 1631679c
    """Generate HTML components from a Bokeh plot that can be added to the context.

    Args:
        plot: Bokeh figure to be added to the context
        prefix: optional prefix to use in the context keys
    """
    script, div = components(plot)
    if prefix:
        return {
            f"{prefix}_script": script,
            f"{prefix}_div": div,
        }

    return {
        "script": script,
        "div": div,
    }<|MERGE_RESOLUTION|>--- conflicted
+++ resolved
@@ -5,16 +5,9 @@
 
 import pandas as pd
 from bokeh.embed import components
-<<<<<<< HEAD
 from bokeh.layouts import Row, column, row
-from bokeh.models import ColumnDataSource, CustomJS, Div, HoverTool
+from bokeh.models import ColumnDataSource, CustomJS, Div, HoverTool, Range1d
 from bokeh.models.widgets import Button, MultiChoice
-=======
-from bokeh.layouts import column, row
-from bokeh.models import ColumnDataSource, HoverTool, Range1d
-from bokeh.models.layouts import Row
-from bokeh.models.widgets import Button
->>>>>>> 1631679c
 from bokeh.plotting import figure
 
 from . import timeseries, widgets
@@ -106,15 +99,11 @@
     return plot
 
 
-<<<<<<< HEAD
-def create_capacity_planning_plot(start_date: datetime, end_date: datetime) -> Row:
-=======
 def create_capacity_planning_plot(
     start_date: datetime,
     end_date: datetime,
     x_range: tuple[datetime, datetime] | None = None,
 ) -> figure:
->>>>>>> 1631679c
     """Generates all the time series data and creates the capacity planning plot.
 
     Includes all business days between the selected start and end date, inclusive of
@@ -471,13 +460,9 @@
     return timeseries_plot, bar_plot
 
 
-<<<<<<< HEAD
-def html_components_from_plot(plot: Row, prefix: str | None = None) -> dict[str, str]:
-=======
 def html_components_from_plot(
     plot: figure | Row, prefix: str | None = None
 ) -> dict[str, str]:
->>>>>>> 1631679c
     """Generate HTML components from a Bokeh plot that can be added to the context.
 
     Args:
