"""Models module for main app."""

from datetime import datetime, timedelta
from decimal import Decimal

from django.contrib.auth.models import AbstractUser
from django.core.exceptions import ValidationError
from django.core.validators import MaxValueValidator, MinValueValidator
from django.db import models
from django.db.models import Sum

from procat.settings.settings import EFFORT_LEFT_THRESHOLD, WEEKS_LEFT_THRESHOLD


class User(AbstractUser):
    """Custom user model."""

    pass


class Department(models.Model):
    """Model to manage the departments.

    You can find the faculties and potential departments in:

    https://www.imperial.ac.uk/faculties-and-departments/
    """

    _FACULTY = (
        ("Faculty of Engineering", "Faculty of Engineering"),
        ("Faculty of Medicine", "Faculty of Medicine"),
        ("Faculty of Natural Sciences", "Faculty of Natural Sciences"),
        ("Imperial Business School", "Imperial Business School"),
        ("Other", "Other"),
    )

    name = models.CharField(
        "Department",
        unique=True,
        blank=False,
        null=False,
        help_text="Name of the department, centre or school.",
    )

    faculty = models.CharField(
        "Faculty",
        blank=False,
        null=False,
        choices=_FACULTY,
        help_text="Faculty the department belongs to.",
    )

    def __str__(self) -> str:
        """String representation of the Department object."""
        return f"{self.name} - {self.faculty}"


class AnalysisCode(models.Model):
    """Analysis code to use during charging."""

    code = models.IntegerField(
        "Code",
        unique=True,
        blank=False,
        null=False,
        help_text="Code for the analysis to use during charging.",
    )
    description = models.CharField(
        "Description",
        unique=True,
        blank=False,
        null=False,
        help_text="Description of the code.",
    )
    notes = models.TextField(
        "Notes",
        blank=False,
        null=False,
        help_text="Longer explanation about when to use the code.",
    )

    def __str__(self) -> str:
        """String representation of the Analysis Code object."""
        return f"{self.code} - {self.description}"


class Project(models.Model):
    """Software project details."""

    _NATURE = (("Support", "Support"), ("Standard", "Standard"))
    _STATUS = (
        ("Draft", "Draft"),
        ("Not started", "Not started"),
        ("Active", "Active"),
        ("Completted", "Completted"),
    )
    _CHARGING = (
        ("Actual", "Actual"),
        ("Pro-rata", "Pro-rata"),
        ("Manual", "Manual"),
    )

    name = models.CharField(
        "Name",
        unique=True,
        blank=False,
        null=False,
        help_text="Name of the project.",
    )
    nature = models.CharField(
        "Nature",
        blank=False,
        null=False,
        choices=_NATURE,
        help_text="Nature of the project.  Typically, support projects cannot be "
        "allocated to sprints easily, the work there is more lightweight and ad hoc, "
        "sometimes at short notice.",
    )
    pi = models.CharField(
        "Principal Investigator",
        blank=False,
        null=False,
        help_text="Name of the principal investigator responsible for the project. "
        "It should be the actual grant holder, not the main point of contact",
    )
    department = models.ForeignKey(
        Department,
        on_delete=models.PROTECT,
        blank=False,
        null=False,
        help_text="The department in which the research project is based, primarily.",
    )
    start_date = models.DateField(
        "Start date", null=True, blank=True, help_text="Start date for the project."
    )
    end_date = models.DateField(
        "End date", null=True, blank=True, help_text="End date for the project."
    )
    lead = models.ForeignKey(
        User,
        on_delete=models.PROTECT,
        null=True,
        blank=True,
        help_text="Project lead from the RSE side.",
    )
    status = models.CharField(
        "Status",
        blank=False,
        null=False,
        default="Draft",
        choices=_STATUS,
        help_text="Status of the project. Unless the status is 'Draft', most other "
        "fields are mandatory.",
    )
    charging = models.CharField(
        "Charging method",
        blank=False,
        null=False,
        default="Actual",
        choices=_CHARGING,
        help_text="Method for charging the costs of the project. 'Actual' is based"
        " on timesheet records. 'Pro-rata' charges the same amount every month. "
        "Finally, in 'Manual' the charges are scheduled manually.",
    )
    notifications_effort = models.JSONField(
        "Summary of effort left notifications",
        default=dict,
        blank=True,
        help_text="Summarises the notifications sent when an effort threshold "
        "is crossed and the corresponding dates.",
    )
    notifications_weeks = models.JSONField(
        "Summary of weeks left notifications",
        default=dict,
        blank=True,
        help_text="Summarises the notifications sent when the weeks threshold "
        "is crossed and the corresponding dates.",
    )
    clockify_id = models.CharField(
        "Clockify ID",
        blank=True,
        null=False,
        help_text="The ID of the project in Clockify, if applicable.",
    )

    def __str__(self) -> str:
        """String representation of the Project object."""
        return self.name

    def clean(self) -> None:
        """Ensure that all fields have a value unless the status is 'Draft'.

        It also checks that, if present, the end date is after the start date.
        """
        if self.status == "Draft":
            return super().clean()

        if not self.start_date or not self.end_date or not self.lead:
            raise ValidationError(
                "All fields are mandatory except if Project status id 'Draft'."
            )

        if self.end_date <= self.start_date:
            raise ValidationError("The end date must be after the start date.")

        if self.status == "Active" and not self.funding_source.exists():
            raise ValidationError(
                "Active projects must have at least 1 funding source."
            )

    @property
    def weeks_to_deadline(self) -> tuple[int, float] | None:
        """Provide the number of weeks left until project deadline.

        Only relevant for active projects.

        Returns:
            The number of weeks left or None if the project is in Draft.
        """
        if self.status != "Draft" and self.end_date and self.start_date:
            left = (self.end_date - datetime.now().date()).days / 7
            total = (self.end_date - self.start_date).days / 7
            return int(left), round(left / total * 100, 1)

        return None

    @property
    def total_effort(self) -> Decimal | None:
        """Provide the total days worth of effort available from funding.

        Returns:
            The total number of days effort, or None if there is no funding information.
        """
        if self.funding_source.exists():
            total = sum([funding.effort for funding in self.funding_source.all()])
            return total

        return None

    @property
    def percent_effort_left(self) -> Decimal | None:
        """Provide the percentage of effort left.

        Returns:
            The percentage of effort left, or None if there is no funding information.
        """
        if left := self.days_left:
            return left[1]
        return None

    @property
<<<<<<< HEAD
    def days_left(self) -> tuple[Decimal, Decimal] | None:
=======
    def days_left(self) -> tuple[float, float] | None:
>>>>>>> 80f8b35a
        """Provide the days worth of effort left.

        Returns:
            The number of days and percentage worth of effort left, or None if there is
            no funding information.
        """
        from .report import get_actual_chargeable_days

        if self.total_effort:
            left = sum([funding.effort_left for funding in self.funding_source.all()])

            # Subtract additional unassigned time entries from the start of last month
            # until the current date
            end_date = datetime.today().date()
            start_date = (end_date.replace(day=1) - timedelta(days=1)).replace(day=1)
            additional_days = get_actual_chargeable_days(self, start_date, end_date)[0]
            if additional_days:
                left -= Decimal(additional_days)

<<<<<<< HEAD
            return Decimal(str(round(left, 1))), Decimal(
                str(round(left / self.total_effort * 100, 1))
            )
=======
            return round(left, 1), round(left / self.total_effort * 100, 1)
>>>>>>> 80f8b35a

        return None

    def check_and_notify_status(self) -> None:
        """Check the project status and notify accordingly."""
        from .tasks import notify_left_threshold

        check = False

        assert self.lead and hasattr(self.lead, "email")

        for threshold in sorted(EFFORT_LEFT_THRESHOLD):
            if self.percent_effort_left is None or self.percent_effort_left > threshold:
                continue

            if str(threshold) in self.notifications_effort:
                # Already notified for this threshold in the past
                break

            notify_left_threshold(
                email=self.lead.email,
                lead=self.lead.get_full_name(),
                project_name=self.name,
                threshold_type="effort",
                threshold=threshold,
                value=self.days_left[0] if self.days_left else 0,
            )
            self.notifications_effort[str(threshold)] = (
                datetime.today().date().isoformat()
            )
            check = True
            break

        for threshold in sorted(WEEKS_LEFT_THRESHOLD):
            if self.weeks_to_deadline is None or self.weeks_to_deadline[1] > threshold:
                continue

            if str(threshold) in self.notifications_weeks:
                # Already notified for this threshold in the past
                break

            notify_left_threshold(
                email=self.lead.email,
                lead=self.lead.get_full_name(),
                project_name=self.name,
                threshold_type="weeks",
                threshold=threshold,
                value=self.weeks_to_deadline[0] if self.weeks_to_deadline else 0,
            )
            self.notifications_weeks[str(threshold)] = (
                datetime.today().date().isoformat()
            )
            check = True
            break

        if check:
            self.save(update_fields=["notifications_effort", "notifications_weeks"])

    @property
    def total_working_days(self) -> int | None:
        """Provide the total number of working (business) days given the dates.

        Returns:
            Number of working days between the project start and end date.
        """
        if self.start_date and self.end_date:
            days = (self.end_date - self.start_date).days
            return round(5 * days / 7)
        return None

    @property
    def effort_per_day(self) -> Decimal | None:
        """Calculate the estimated effort per day.

        Considers only working (business) days.

        Returns:
            Float representing the estimated effort per day over project lifespan.
        """
        if self.total_effort and self.total_working_days:
            return self.total_effort / self.total_working_days
        return None


class Funding(models.Model):
    """Funding associated with a project."""

    _SOURCES = (("Internal", "Internal"), ("External", "External"))

    project = models.ForeignKey(
        Project,
        on_delete=models.CASCADE,
        blank=False,
        null=False,
        help_text="The project that the funding relates to.",
        related_name="funding_source",
    )

    source = models.CharField(
        "Source",
        blank=False,
        null=False,
        choices=_SOURCES,
        help_text="'Internal' refers to projects from within ICT or community"
        " projects. If not 'Internal', all fields are mandatory.",
    )

    funding_body = models.CharField(
        "Funding body",
        blank=True,
        null=True,
        help_text="The organisation or department providing the funding.",
    )

    cost_centre = models.CharField(
        "Cost centre",
        blank=True,
        null=True,
        help_text="The cost centre for the project.",
    )

    activity = models.CharField(
        "activity",
        blank=True,
        null=True,
        help_text="The activity code designated to the project, 6 alphanumeric"
        " characters starting with P, F or G.",
    )

    analysis_code = models.ForeignKey(
        AnalysisCode,
        on_delete=models.PROTECT,
        blank=True,
        null=True,
        help_text="The analysis code to use for charging.",
    )

    expiry_date = models.DateField(
        "Expiry date",
        null=True,
        blank=True,
        help_text="Account expiry date, meaning the latest that charges can be made to"
        " the account.",
    )

    budget = models.DecimalField(
        "Budget",
        blank=False,
        null=False,
        max_digits=12,
        decimal_places=2,
        validators=[MinValueValidator(0)],
        help_text="The total budget for the funding.",
    )

    daily_rate = models.DecimalField(
        "Daily rate",
        default=Decimal("389.00"),
        blank=False,
        null=False,
        max_digits=12,
        decimal_places=2,
        validators=[MinValueValidator(0)],
        help_text="The current daily rate, which defaults to 389.00.",
    )

    class Meta:
        """Meta class for the model."""

        verbose_name_plural = "funding"

    def __str__(self) -> str:
        """String representation of the Funding object."""
        return f"{self.project} - £{self.budget:.2f} - {self.project_code}"

    def clean(self) -> None:
        """Ensure that all fields have a value unless the source is 'Internal'."""
        if self.source == "Internal":
            return super().clean()

        if (
            not self.funding_body
            or not self.cost_centre
            or not self.activity
            or not self.analysis_code
            or not self.expiry_date
        ):
            raise ValidationError(
                "All fields are mandatory except if source is 'Internal'."
            )

        allowed_characters = ["P", "F", "G"]
        if (
            len(self.activity) != 6
            or not self.activity.isalnum()
            or self.activity[0] not in allowed_characters
        ):
            raise ValidationError(
                "Activity code must be 6 alphanumeric characters starting with P, F or"
                " G."
            )

    @property
    def project_code(self) -> str | None:
        """Provide the project code, containing the cost centre and activity code.

        Returns:
            The designated project code.
        """
        if self.cost_centre and self.activity:
            return f"{self.cost_centre}_{self.activity}"

        return None

    @property
    def effort(self) -> Decimal:
        """Provide the effort in days, calculated based on the budget and daily rate.

        Returns:
            The total number of days of effort provided by the funding.
        """
        days_effort = round(self.budget / self.daily_rate, 1)
        return days_effort

    @property
    def funding_left(self) -> Decimal:
        """Provide the funding left in currency.

        Returns:
            The amount of funding left.
        """
        funding_spent = MonthlyCharge.objects.filter(funding=self).aggregate(
            Sum("amount")
        )["amount__sum"]
        if funding_spent:
            return self.budget - funding_spent
        return self.budget

    @property
    def effort_left(self) -> Decimal:
        """Provide the effort left in days.

        Returns:
            The number of days worth of effort left.
        """
<<<<<<< HEAD
        return round(self.funding_left / self.daily_rate, 1)
=======
        return round(float(self.funding_left / self.daily_rate), 1)
>>>>>>> 80f8b35a

    @property
    def monthly_pro_rata_charge(self) -> float | None:
        """Calculate the charge per month if the project has Pro-rata charging.

        Calculates the number of months between project start and end date regardless
        of the day of the month so the monthly charge will be the same regardless
        of the number of days in the month.
        """
        if (
            self.project.charging == "Pro-rata"
            and self.project.start_date
            and self.project.end_date
        ):
            months = (
                (self.project.end_date.year - self.project.start_date.year) * 12
                + (self.project.end_date.month - self.project.start_date.month)
                + 1
            )
            return float(self.budget / months)
        return None


class Capacity(models.Model):
    """Proportion of working time that team members are able to work on projects."""

    user = models.ForeignKey(
        User,
        on_delete=models.CASCADE,
        null=False,
        blank=False,
        help_text="The team member this capacity relates to.",
    )

    value = models.DecimalField(
        "Capacity",
        default=0.7,
        blank=False,
        null=False,
        max_digits=3,
        decimal_places=2,
        validators=[MinValueValidator(0), MaxValueValidator(1)],
        help_text="Capacity fraction of 1 FTE devoted to project work.",
    )

    start_date = models.DateField(
        "Start date",
        null=False,
        blank=False,
        help_text="The date from when this capacity applies.",
    )

    class Meta:
        """Meta class for the model."""

        verbose_name_plural = "capacities"

    def __str__(self) -> str:
        """String representation of the Capacity object."""
        return f"From {self.start_date}, the capacity of {self.user} is {self.value}."


class MonthlyCharge(models.Model):
    """Monthly charge for a specific project, account and analysis code."""

    project = models.ForeignKey(
        Project,
        on_delete=models.CASCADE,
        null=False,
        blank=False,
        help_text="The project the monthly charge relates to.",
    )

    funding = models.ForeignKey(
        Funding,
        on_delete=models.CASCADE,
        null=False,
        blank=False,
        help_text="The funding source to be used for the charge.",
    )

    amount = models.DecimalField(
        "Amount",
        blank=False,
        null=False,
        max_digits=12,
        decimal_places=2,
        validators=[MinValueValidator(0)],
        help_text="The amount to be charged to the funding source.",
    )

    date = models.DateField(
        "Charge date",
        null=False,
        blank=False,
        help_text="The date the charges related to (the month previous).",
    )

    description = models.CharField(
        "Description",
        null=False,
        blank=True,
        help_text="Line description displayed in the charges report. Mandatory for "
        "manually charged projects.",
    )

    def __str__(self) -> str:
        """String representation of the MonthlyCharge object."""
        return self.description

    def clean(self) -> None:
        """Ensure the charge has valid funding attached and description if Manual."""
        super().clean()
        if not self.funding.expiry_date:
            raise ValidationError("Funding source must have an expiry date.")

        if (
            self.date > self.funding.expiry_date
            or self.funding.funding_left < 0  # After deducting charge amount
        ):
            raise ValidationError(
                "Monthly charge must not exceed the funding date or amount."
            )

        if self.project.charging == "Manual":
            if not self.description:
                raise ValidationError(
                    "Line description needed for manual charging method."
                )
        else:
            self.description = (
                f"RSE Project {self.project} ({self.funding.project_code}): "
                f"{self.date.month}/{self.date.year} [rcs-manager@imperial.ac.uk]"
            )


class TimeEntry(models.Model):
    """Time entry for a user."""

    user = models.ForeignKey(
        User,
        on_delete=models.CASCADE,
        null=False,
        blank=False,
        help_text="The team member this time entry relates to.",
    )

    project = models.ForeignKey(
        Project,
        on_delete=models.CASCADE,
        null=False,
        blank=False,
        help_text="The project this time entry relates to.",
    )

    start_time = models.DateTimeField(
        "Start time",
        null=False,
        blank=False,
        help_text="The date and time when the work started.",
    )
    end_time = models.DateTimeField(
        "End time",
        null=False,
        blank=False,
        help_text="The date and time when the work ended.",
    )
    monthly_charge = models.ManyToManyField(
        MonthlyCharge,
        blank=True,
        help_text="The relevant monthly charge for this time entry.",
    )

    clockify_id = models.CharField(
        "Clockify ID",
        blank=True,
        null=False,
        help_text="The ID of the time entry in Clockify, if applicable.",
    )

    def __str__(self) -> str:
        """String representation of the Time Entry object."""
        return f"{self.user} - {self.project} - {self.start_time} to {self.end_time}"<|MERGE_RESOLUTION|>--- conflicted
+++ resolved
@@ -249,11 +249,7 @@
         return None
 
     @property
-<<<<<<< HEAD
     def days_left(self) -> tuple[Decimal, Decimal] | None:
-=======
-    def days_left(self) -> tuple[float, float] | None:
->>>>>>> 80f8b35a
         """Provide the days worth of effort left.
 
         Returns:
@@ -273,14 +269,9 @@
             if additional_days:
                 left -= Decimal(additional_days)
 
-<<<<<<< HEAD
             return Decimal(str(round(left, 1))), Decimal(
                 str(round(left / self.total_effort * 100, 1))
             )
-=======
-            return round(left, 1), round(left / self.total_effort * 100, 1)
->>>>>>> 80f8b35a
-
         return None
 
     def check_and_notify_status(self) -> None:
@@ -525,11 +516,7 @@
         Returns:
             The number of days worth of effort left.
         """
-<<<<<<< HEAD
         return round(self.funding_left / self.daily_rate, 1)
-=======
-        return round(float(self.funding_left / self.daily_rate), 1)
->>>>>>> 80f8b35a
 
     @property
     def monthly_pro_rata_charge(self) -> float | None:
