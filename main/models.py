"""Models module for main app."""

from datetime import datetime
from decimal import Decimal
from typing import Any

import pandas as pd
from django.contrib.auth.models import AbstractUser
from django.core.exceptions import ValidationError
from django.core.validators import MaxValueValidator, MinValueValidator
from django.db import models
from django.db.models import Q, Sum
from django.utils import timezone

from procat.settings.settings import (
    EFFORT_LEFT_THRESHOLD,
    WEEKS_LEFT_THRESHOLD,
    WORKING_DAYS,
)

from .models_utils import Warning


class User(AbstractUser):
    """Custom user model."""

    pass


class Department(models.Model):
    """Model to manage the departments.

    You can find the faculties and potential departments in:

    https://www.imperial.ac.uk/faculties-and-departments/
    """

    _FACULTY = (
        ("Faculty of Engineering", "Faculty of Engineering"),
        ("Faculty of Medicine", "Faculty of Medicine"),
        ("Faculty of Natural Sciences", "Faculty of Natural Sciences"),
        ("Imperial Business School", "Imperial Business School"),
        ("Other", "Other"),
    )

    name = models.CharField(
        "Department",
        unique=True,
        blank=False,
        null=False,
        help_text="Name of the department, centre or school.",
    )

    faculty = models.CharField(
        "Faculty",
        blank=False,
        null=False,
        choices=_FACULTY,
        help_text="Faculty the department belongs to.",
    )

    def __str__(self) -> str:
        """String representation of the Department object."""
        return f"{self.name} - {self.faculty}"


class AnalysisCode(models.Model):
    """Analysis code to use during charging."""

    code = models.IntegerField(
        "Code",
        unique=True,
        blank=False,
        null=False,
        help_text="Code for the analysis to use during charging.",
    )
    description = models.CharField(
        "Description",
        unique=True,
        blank=False,
        null=False,
        help_text="Description of the code.",
    )
    notes = models.TextField(
        "Notes",
        blank=False,
        null=False,
        help_text="Longer explanation about when to use the code.",
    )

    def __str__(self) -> str:
        """String representation of the Analysis Code object."""
        return f"{self.code} - {self.description}"


class Project(Warning, models.Model):
    """Software project details."""

    _NATURE = (("Support", "Support"), ("Standard", "Standard"))
    _STATUS = (
        ("Tentative", "Tentative"),
        ("Confirmed", "Confirmed"),
        ("Active", "Active"),
        ("Finished", "Finished"),
        ("Not done", "Not done"),
    )
    _CHARGING = (
        ("Actual", "Actual"),
        ("Pro-rata", "Pro-rata"),
        ("Manual", "Manual"),
    )

    name = models.CharField(
        "Name",
        unique=True,
        blank=False,
        null=False,
        help_text="Name of the project.",
    )
    nature = models.CharField(
        "Nature",
        blank=False,
        null=False,
        choices=_NATURE,
        help_text="Nature of the project.  Typically, support projects cannot be "
        "allocated to sprints easily, the work there is more lightweight and ad hoc, "
        "sometimes at short notice.",
    )
    pi = models.CharField(
        "Principal Investigator",
        blank=False,
        null=False,
        help_text="Name of the principal investigator responsible for the project. "
        "It should be the actual grant holder, not the main point of contact",
    )
    department = models.ForeignKey(
        Department,
        on_delete=models.PROTECT,
        blank=False,
        null=False,
        help_text="The department in which the research project is based, primarily.",
    )
    start_date = models.DateField(
        "Start date", null=True, blank=True, help_text="Start date for the project."
    )
    end_date = models.DateField(
        "End date", null=True, blank=True, help_text="End date for the project."
    )
    lead = models.ForeignKey(
        User,
        on_delete=models.PROTECT,
        null=True,
        blank=True,
        help_text="Project lead from the RSE side.",
    )
    status = models.CharField(
        "Status",
        blank=False,
        null=False,
        default="Tentative",
        choices=_STATUS,
        help_text="Status of the project. Unless the status is 'Tentative' or "
        "'Not done', most other fields are mandatory.",
    )
    charging = models.CharField(
        "Charging method",
        blank=False,
        null=False,
        default="Actual",
        choices=_CHARGING,
        help_text="Method for charging the costs of the project. 'Actual' is based"
        " on timesheet records. 'Pro-rata' charges the same amount every month. "
        "Finally, in 'Manual' the charges are scheduled manually.",
    )
    notifications_effort = models.JSONField(
        "Summary of effort left notifications",
        default=dict,
        blank=True,
        help_text="Summarises the notifications sent when an effort threshold "
        "is crossed and the corresponding dates.",
    )
    notifications_weeks = models.JSONField(
        "Summary of weeks left notifications",
        default=dict,
        blank=True,
        help_text="Summarises the notifications sent when the weeks threshold "
        "is crossed and the corresponding dates.",
    )
    clockify_id = models.CharField(
        "Clockify ID",
        blank=True,
        null=False,
        help_text="The ID of the project in Clockify, if applicable.",
    )

    def __str__(self) -> str:
        """String representation of the Project object."""
        return self.name

    def _warn_no_funding(self) -> None | str:
        """Warns if there is no funding associated to the project."""
        if not self.funding_source.exists():
            return "No funding defined for the project."
        return None

    def clean(self) -> None:
        """Ensure all fields have a value unless status is 'Tentative' or 'Not done'.

        It also checks that, if present, the end date is after the start date.
        """
        if self.status == "Tentative" or self.status == "Not done":
            return super().clean()

        if not self.start_date or not self.end_date or not self.lead:
            raise ValidationError(
                "All fields are mandatory except if Project status is 'Tentative' or "
                "'Not done'."
            )

        if self.end_date <= self.start_date:
            raise ValidationError("The end date must be after the start date.")

        if self.pk is not None and self.status in ("Active", "Confirmed"):
            if not self.funding_source.exists():
                raise ValidationError(
                    "Active and Confirmed projects must have at least 1 funding source."
                )

            if not all([f.is_complete() for f in self.funding_source.all()]):
                raise ValidationError(
                    "Funding of Active and Confirmed projects must be complete."
                )

    @property
    def weeks_to_deadline(self) -> tuple[int, float] | None:
        """Provide the number of weeks left until project deadline.

        Only relevant for active projects.

        Returns:
            The number of weeks left or None if the project is Tentative or Not done.
        """
        if self.status in ["Active", "Confirmed"] and self.end_date and self.start_date:
            left = (self.end_date - timezone.now().date()).days / 7
            total = (self.end_date - self.start_date).days / 7
            return int(left), round(left / total * 100, 1)

        return None

    @property
    def total_effort(self) -> float | None:
        """Provide the total days worth of effort available from funding.

        Returns:
            The total number of days effort, or None if there is no funding information.
        """
        if self.funding_source.exists():
            total = sum([funding.effort for funding in self.funding_source.all()])
            return total

        return None

    @property
    def total_funding_left(self) -> Decimal | None:
        """Provide the total funding left after deducting confirmed charges.

        Returns:
            The total monetary amount of funding left, or none if there is no funding
            information.
        """
        if self.funding_source.exists():
            total = sum(
                [funding.funding_left for funding in self.funding_source.all()],
                Decimal(0),
            )
            return total

        return None

    @property
    def percent_effort_left(self) -> float | None:
        """Provide the percentage of effort left.

        Returns:
            The percentage of effort left, or None if there is no funding information.
        """
        if left := self.days_left:
            return left[1]
        return None

    @property
    def days_left(self) -> tuple[float, float] | None:
        """Provide the days worth of effort left.

        Returns:
            The number of days and percentage worth of effort left, or None if there is
            no funding information.
        """
        from .utils import get_logged_hours

        if self.total_effort:
            time_entries = self.timeentry_set.all()
            hours_logged = get_logged_hours(time_entries)[0]
            left = self.total_effort - (hours_logged / 7)
            return round(left, 1), round(left / self.total_effort * 100, 1)

        return None

    def check_and_notify_status(self) -> None:
        """Check the project status and notify accordingly."""
        from .tasks import notify_left_threshold

        check = False

        assert self.lead and hasattr(self.lead, "email")

        for threshold in sorted(EFFORT_LEFT_THRESHOLD):
            if self.percent_effort_left is None or self.percent_effort_left > threshold:
                continue

            if str(threshold) in self.notifications_effort:
                # Already notified for this threshold in the past
                break

            notify_left_threshold(
                email=self.lead.email,
                lead=self.lead.get_full_name(),
                project_name=self.name,
                threshold_type="effort",
                threshold=threshold,
                value=self.days_left[0] if self.days_left else 0,
            )
            self.notifications_effort[str(threshold)] = (
                timezone.now().date().isoformat()
            )
            check = True
            break

        for threshold in sorted(WEEKS_LEFT_THRESHOLD):
            if self.weeks_to_deadline is None or self.weeks_to_deadline[1] > threshold:
                continue

            if str(threshold) in self.notifications_weeks:
                # Already notified for this threshold in the past
                break

            notify_left_threshold(
                email=self.lead.email,
                lead=self.lead.get_full_name(),
                project_name=self.name,
                threshold_type="weeks",
                threshold=threshold,
                value=self.weeks_to_deadline[0] if self.weeks_to_deadline else 0,
            )
            self.notifications_weeks[str(threshold)] = timezone.now().date().isoformat()
            check = True
            break

        if check:
            self.save(update_fields=["notifications_effort", "notifications_weeks"])

    @property
    def total_working_days(self) -> int | None:
        """Provide the total number of working (business) days given the dates.

        Returns:
            Number of working days between the project start and end date.
        """
        if self.start_date and self.end_date:
            days = (self.end_date - self.start_date).days
            return round((days / 365) * WORKING_DAYS)
        return None

    @property
    def effort_per_day(self) -> float | None:
        """Calculate the estimated effort per day.

        Considers only working (business) days.

        Returns:
            Float representing the estimated effort per day over project lifespan.
        """
        if self.total_effort and self.total_working_days:
            return self.total_effort / self.total_working_days
        return None


class Funding(models.Model):
    """Funding associated with a project."""

    _SOURCES = (("Internal", "Internal"), ("External", "External"))

    project = models.ForeignKey(
        Project,
        on_delete=models.CASCADE,
        blank=False,
        null=False,
        help_text="The project that the funding relates to.",
        related_name="funding_source",
    )

    source = models.CharField(
        "Source",
        blank=False,
        null=False,
        choices=_SOURCES,
        help_text="'Internal' refers to projects from within ICT or community"
        " projects. If not 'Internal', all fields are mandatory.",
    )

    funding_body = models.CharField(
        "Funding body",
        blank=True,
        null=True,
        help_text="The organisation or department providing the funding.",
    )

    cost_centre = models.CharField(
        "Cost centre",
        blank=True,
        null=True,
        help_text="The cost centre for the project.",
    )

    activity = models.CharField(
        "activity",
        blank=True,
        null=True,
        help_text="The activity code designated to the project, 6 alphanumeric"
        " characters starting with P, F, G or I.",
    )

    analysis_code = models.ForeignKey(
        AnalysisCode,
        on_delete=models.PROTECT,
        blank=True,
        null=True,
        help_text="The analysis code to use for charging.",
    )

    expiry_date = models.DateField(
        "Expiry date",
        null=True,
        blank=True,
        help_text="Account expiry date, meaning the latest that charges can be made to"
        " the account.",
    )

    budget = models.DecimalField(
        "Budget",
        blank=False,
        null=False,
        max_digits=12,
        decimal_places=2,
        validators=[MinValueValidator(0)],
        help_text="The total budget for the funding.",
    )

    daily_rate = models.DecimalField(
        "Daily rate",
        default=389.00,
        blank=False,
        null=False,
        max_digits=12,
        decimal_places=2,
        validators=[MinValueValidator(0)],
        help_text="The current daily rate, which defaults to 389.00.",
    )

    class Meta:
        """Meta class for the model."""

        verbose_name_plural = "funding"

    def __str__(self) -> str:
        """String representation of the Funding object."""
        return f"{self.project} - £{self.budget:.2f} - {self.project_code}"

    def clean(self) -> None:
        """Ensure that the activity code has a valid value."""
        if (
            self.project
            and self.project.status in ("Active", "Confirmed")
            and not self.is_complete()
        ):
            raise ValidationError(
                "Funding of Active and Confirmed projects must be complete."
            )

        allowed_characters = ["P", "F", "G", "I"]
        if self.activity and (
            len(self.activity) != 6
            or not self.activity.isalnum()
            or self.activity[0] not in allowed_characters
        ):
            raise ValidationError(
                "Activity code must be 6 alphanumeric characters starting with P, F, "
                "G or I."
            )

    def is_complete(self) -> bool:
        """Checks if funding record is complete.

        This is only relevant to funding where source is external.
        """
        if self.source == "Internal":
            return True

        return bool(
            self.funding_body
            and self.cost_centre
            and self.activity
            and self.analysis_code
            and self.expiry_date
        )

    @property
    def project_code(self) -> str:
        """Provide the project code, containing the cost centre and activity code.

        Returns:
            The designated project code.
        """
        if self.cost_centre and self.activity:
            return f"{self.cost_centre}_{self.activity}"

        return "None"

    @property
    def effort(self) -> float:
        """Provide the effort in days, calculated based on the budget and daily rate.

        Returns:
            The total number of days of effort provided by the funding.
        """
        days_effort = round(self.budget / self.daily_rate, 1)
        return float(days_effort)

    @property
    def funding_left(self) -> Decimal:
        """Provide the funding left in currency.

        Funding left is calculated based on 'Confirmed' monthly charges.

        Returns:
            The amount of funding left.
        """
        funding_spent = MonthlyCharge.objects.filter(
            funding=self, status="Confirmed"
        ).aggregate(Sum("amount"))["amount__sum"]
        if funding_spent:
            return self.budget - funding_spent
        return self.budget

    @property
    def effort_left(self) -> float:
        """Provide the effort left in days.

        Returns:
            The number of days worth of effort left.
        """
        return float(round(self.funding_left / self.daily_rate, 1))

    @property
    def monthly_pro_rata_charge(self) -> float | None:
        """Calculate the charge per month if the project has Pro-rata charging.

        Calculates the number of months between project start and end date regardless
        of the day of the month so the monthly charge will be the same regardless
        of the number of days in the month.
        """
        if (
            self.project.charging == "Pro-rata"
            and self.project.start_date
            and self.project.end_date
        ):
            months = (
                (self.project.end_date.year - self.project.start_date.year) * 12
                + (self.project.end_date.month - self.project.start_date.month)
                + 1
            )
            return float(self.budget / months)
        return None


class Capacity(models.Model):
    """Proportion of working time that team members are able to work on projects."""

    user = models.ForeignKey(
        User,
        on_delete=models.CASCADE,
        null=False,
        blank=False,
        help_text="The team member this capacity relates to.",
    )

    value = models.DecimalField(
        "Capacity",
        default=0.7,
        blank=False,
        null=False,
        max_digits=3,
        decimal_places=2,
        validators=[MinValueValidator(0), MaxValueValidator(1)],
        help_text="Capacity fraction of 1 FTE devoted to project work.",
    )

    start_date = models.DateField(
        "Start date",
        null=False,
        blank=False,
        help_text="The date from when this capacity applies.",
    )

    class Meta:
        """Meta class for the model."""

        verbose_name_plural = "capacities"

    def __str__(self) -> str:
        """String representation of the Capacity object."""
        return f"From {self.start_date}, the capacity of {self.user} is {self.value}."


class MonthlyCharge(models.Model):
    """Monthly charge for a specific project, account and analysis code."""

    _STATUS_CHOICES = (("Draft", "Draft"), ("Confirmed", "Confirmed"))

    project = models.ForeignKey(
        Project,
        on_delete=models.CASCADE,
        null=False,
        blank=False,
        help_text="The project the monthly charge relates to.",
    )

    funding = models.ForeignKey(
        Funding,
        on_delete=models.CASCADE,
        null=False,
        blank=False,
        help_text="The funding source to be used for the charge.",
    )

    amount = models.DecimalField(
        "Amount",
        blank=False,
        null=False,
        max_digits=12,
        decimal_places=2,
        validators=[MinValueValidator(0)],
        help_text="The amount to be charged to the funding source.",
    )

    date = models.DateField(
        "Charge date",
        null=False,
        blank=False,
        help_text="The date the charges related to (the month previous).",
    )

    description = models.CharField(
        "Description",
        null=False,
        blank=True,
        help_text="Line description displayed in the charges report. Mandatory for "
        "manually charged projects.",
    )

    status = models.CharField(
        "Status",
        max_length=20,
        choices=_STATUS_CHOICES,
        default="Draft",
        blank=False,
        null=False,
        help_text="The status of the monthly charge ('Draft' or 'Confirmed'). Confirmed"
        " monthly charges are not deleted.",
    )

    def __str__(self) -> str:
        """String representation of the MonthlyCharge object."""
        return self.description

    def clean(self) -> None:
        """Ensure the charge has valid funding attached and description if Manual."""
        super().clean()
        if not self.funding.expiry_date:
            raise ValidationError("Funding source must have an expiry date.")

        if (
            self.date > self.funding.expiry_date
            or self.funding.funding_left < 0  # After deducting charge amount
        ):
            raise ValidationError(
                "Monthly charge must not exceed the funding date or amount."
            )

        if self.project.charging == "Manual":
            if not self.description:
                raise ValidationError(
                    "Line description needed for manual charging method."
                )
        else:
            self.description = (
                f"RSE Project {self.project} ({self.funding.project_code}): "
                f"{self.date.month}/{self.date.year} [rcs-manager@imperial.ac.uk]"
            )


class TimeEntry(models.Model):
    """Time entry for a user."""

    user = models.ForeignKey(
        User,
        on_delete=models.CASCADE,
        null=False,
        blank=False,
        help_text="The team member this time entry relates to.",
    )

    project = models.ForeignKey(
        Project,
        on_delete=models.CASCADE,
        null=False,
        blank=False,
        help_text="The project this time entry relates to.",
    )

    start_time = models.DateTimeField(
        "Start time",
        null=False,
        blank=False,
        help_text="The date and time when the work started.",
    )
    end_time = models.DateTimeField(
        "End time",
        null=False,
        blank=False,
        help_text="The date and time when the work ended.",
    )
    monthly_charge = models.ManyToManyField(
        MonthlyCharge,
        blank=True,
        help_text="The relevant monthly charge for this time entry.",
    )

    clockify_id = models.CharField(
        "Clockify ID",
        blank=True,
        null=False,
        help_text="The ID of the time entry in Clockify, if applicable.",
    )

    def __str__(self) -> str:
        """String representation of the Time Entry object."""
        return f"{self.user} - {self.project} - {self.start_time} to {self.end_time}"


class FullTimeEquivalent(models.Model):
    """Full-time-equivalent model for user and projects."""

    class Meta:
        """Model metadata."""

        abstract = True

    value = models.FloatField(
        "FTE value",
        blank=False,
        null=False,
        help_text="The full-time-equivalent value over the specified period.",
    )

    start_date = models.DateField(
        "Start date",
        null=False,
        blank=False,
        help_text="The date when the FTE begins.",
    )

    end_date = models.DateField(
        "End date",
        null=False,
        blank=False,
        help_text="The date when the FTE ends.",
    )

    @classmethod
    def from_days(  # type: ignore[explicit-any]
        cls,
        days: int,
        start_date: datetime,
        end_date: datetime,
        **kwargs: Any,
    ) -> None:
        """Creates an FTE object given a number of days time period."""
        # get date difference in fractional days
        date_difference = (end_date - start_date).days
<<<<<<< HEAD
        print(date_difference)
=======
>>>>>>> c310039c
        # use WORKING_DAYS to estimate day_difference minus weekends & holidays
        day_difference = date_difference * WORKING_DAYS / 365
        # FTE will then be the # of days work / the (weighted) time period in days
        cls.objects.create(  # type: ignore[attr-defined]
            value=days / day_difference,
            start_date=start_date,
            end_date=end_date,
            **kwargs,
        )

    @property
    def days(self) -> int:
        """Convert FTE to days using the working days in a year in the settings."""
        date_difference = (self.end_date - self.start_date).days

        return round(self.value * date_difference * WORKING_DAYS / 365)

<<<<<<< HEAD
    def trace(self, timerange: pd.DatetimeIndex | None = None) -> pd.DataFrame:
=======
    def trace(self, timerange: pd.DatetimeIndex | None = None) -> "pd.Series[float]":
>>>>>>> c310039c
        """Convert the FTE to a dataframe.

        If timerange is provided, those dates are used, otherwise a datetime index is
        created using the start and end dates of the FTE object.
        """
        if timerange:
            idx = timerange.copy()
        else:
            idx = pd.date_range(start=self.start_date, end=self.end_date)

<<<<<<< HEAD
        # remove private attributes
        object_attributes = self.__dict__.copy()
        for key in self.__dict__.keys():
            if key.startswith("_"):
                object_attributes.pop(key)

        return pd.DataFrame(object_attributes, index=idx)
=======
        return pd.Series(self.value, index=idx)
>>>>>>> c310039c

    def clean(self) -> None:
        """Ensure start date comes before end date and that value 0 or positive."""
        super().clean()
        if self.end_date <= self.start_date:
            raise ValidationError("The end date must be after the start date.")

        if self.value < 0:
            raise ValidationError(
<<<<<<< HEAD
                "The ETF value must be greater than or equal to zero."
            )


class ProjectPhase(FullTimeEquivalent):
    """Phases associated with a project."""

    project = models.ForeignKey(
        Project, related_name="phases", on_delete=models.PROTECT
    )

    def __str__(self) -> str:
        """String representation of the ProjectPhase object."""
        return f"{self.project.name} - {self.start_date} -> {self.end_date}"

    def save(self, **kwargs: Any) -> None:  # type: ignore
        """Saves the object to the database.

        This overwrites models.Model.save() to keep the days constant if the start or
        end date changes, modifying the FTE value. Except if `value` has also changed in
        the same modification.
        """
        update_fields = kwargs.get("update_fields")
        # collects updated fields if there are any and checks for date changes
        if update_fields is not None and (
            "start_date" in update_fields or "end_date" in update_fields
        ):
            if "value" not in update_fields:  # if date change and no value change
                # get old date (from DB)
                old_days = ProjectPhase.objects.get(pk=self.pk).days
                # update the value keeping the days constant by updating FTE value
                self.value = old_days / (
                    (self.end_date - self.start_date).days * WORKING_DAYS / 365
                )
                kwargs["update_fields"] = {"value"}.union(update_fields)

        super().save(**kwargs)

    def clean(self) -> None:
        """Ensures that phase dates are sensible.

        Ensures start is before the end date.
        Ensures phase within project period.
        Ensures the phase isn't covered by any other phases.
        Ensures at least phase start or end date aligns with other phases or project
            dates.
        Ensures project has funding before phase added.
        """
        super().clean()
        if (
            self.project.start_date > self.start_date  # type: ignore [operator]
            or self.project.end_date < self.end_date  # type: ignore [operator]
        ):
            raise ValidationError(
                "Phase period must be within the project period: "
                f"{self.project.start_date} -> {self.project.end_date}"
            )

        # Check for overlapping phases
        overlapping = ProjectPhase.objects.filter(
            project=self.project,
            start_date__lt=self.end_date,  # Starts that are before the new end
            end_date__gt=self.start_date,  # Ends that are after the new start
        )

        # Exclude self if this is an update (not a new instance)
        if self.pk:
            overlapping = overlapping.exclude(pk=self.pk)

        if overlapping.exists():
            first_conflict = overlapping.first()
            raise ValidationError(
                "Phase period must not overlap with other phase periods for the same "
                f"project: {first_conflict.start_date} -> "  # type: ignore [union-attr]
                f"{first_conflict.end_date} vs. {self.start_date} -> {self.end_date}"  # type: ignore [union-attr]
            )

        #  Ensure phase start / end date aligns with project or phase start / end dates
        touching = ProjectPhase.objects.filter(
            Q(start_date=self.end_date)
            | Q(end_date=self.start_date) & Q(project=self.project)
        )

        if not (
            touching.exists()
            or self.start_date == self.project.start_date
            or self.end_date == self.project.end_date
        ):
            raise ValidationError(
                "Phase period must align with the start or end of a project or phase."
            )

        # Ensure funding is associated with project before being assigned a phase
        if not self.project.funding_source.exists():
            raise ValidationError(
                "Project must have associated funding before phases can be added."
=======
                "The FTE value must be greater than or equal to zero."
>>>>>>> c310039c
            )<|MERGE_RESOLUTION|>--- conflicted
+++ resolved
@@ -798,10 +798,6 @@
         """Creates an FTE object given a number of days time period."""
         # get date difference in fractional days
         date_difference = (end_date - start_date).days
-<<<<<<< HEAD
-        print(date_difference)
-=======
->>>>>>> c310039c
         # use WORKING_DAYS to estimate day_difference minus weekends & holidays
         day_difference = date_difference * WORKING_DAYS / 365
         # FTE will then be the # of days work / the (weighted) time period in days
@@ -819,11 +815,7 @@
 
         return round(self.value * date_difference * WORKING_DAYS / 365)
 
-<<<<<<< HEAD
-    def trace(self, timerange: pd.DatetimeIndex | None = None) -> pd.DataFrame:
-=======
     def trace(self, timerange: pd.DatetimeIndex | None = None) -> "pd.Series[float]":
->>>>>>> c310039c
         """Convert the FTE to a dataframe.
 
         If timerange is provided, those dates are used, otherwise a datetime index is
@@ -834,17 +826,7 @@
         else:
             idx = pd.date_range(start=self.start_date, end=self.end_date)
 
-<<<<<<< HEAD
-        # remove private attributes
-        object_attributes = self.__dict__.copy()
-        for key in self.__dict__.keys():
-            if key.startswith("_"):
-                object_attributes.pop(key)
-
-        return pd.DataFrame(object_attributes, index=idx)
-=======
         return pd.Series(self.value, index=idx)
->>>>>>> c310039c
 
     def clean(self) -> None:
         """Ensure start date comes before end date and that value 0 or positive."""
@@ -854,8 +836,7 @@
 
         if self.value < 0:
             raise ValidationError(
-<<<<<<< HEAD
-                "The ETF value must be greater than or equal to zero."
+                "The FTE value must be greater than or equal to zero."
             )
 
 
@@ -951,7 +932,4 @@
         if not self.project.funding_source.exists():
             raise ValidationError(
                 "Project must have associated funding before phases can be added."
-=======
-                "The FTE value must be greater than or equal to zero."
->>>>>>> c310039c
             )