"""Task definitions for project notifications using Huey."""

<<<<<<< HEAD
import datetime
=======
from datetime import datetime
>>>>>>> e13686c6

from huey import crontab
from huey.contrib.djhuey import db_periodic_task, task

from .notify import email_user
from .utils import get_current_and_last_month, get_logged_hours

_template = """
Dear {project_leader},

The project {project_name} has {threshold}% {threshold_type} left ({value} {unit}).
Please check the project status and update your time spent on it.

Best regards,
ProCAT
"""


def notify_left_threshold_logic(
    email: str,
    lead: str,
    project_name: str,
    threshold_type: str,
    threshold: int,
    value: int,
) -> None:
    """Logic for notifying the lead about project status."""
    if threshold_type not in ("effort", "weeks"):
        raise ValueError("Invalid threshold type provided.")
    unit = "days" if threshold_type == "effort" else "weeks"
    subject = f"[Project Status Update] {project_name}"
    message = _template.format(
        project_leader=lead,
        project_name=project_name,
        threshold=threshold,
        threshold_type=threshold_type.rsplit("_")[0],
        value=value,
        unit=unit,
    )

    email_user(subject, email, message)


@task()
def notify_left_threshold(
    email: str,
    lead: str,
    project_name: str,
    threshold_type: str,
    threshold: int,
    value: int,
) -> None:
    """Huey task wrapper that calls the core notify logic."""
    notify_left_threshold_logic(
        email, lead, project_name, threshold_type, threshold, value
    )


# Runs every day at 10:00 AM
@db_periodic_task(crontab(hour=10, minute=0))
def daily_project_status_check() -> None:
    """Daily task to check project statuses and notify leads."""
    from .models import Project

    projects = Project.objects.filter(status="Active")
    for project in projects:
        project.check_and_notify_status()


<<<<<<< HEAD
_template_funds_ran_out_but_not_expired = """
Dear {lead},

The funding for project {project_name} has run out but the project has
not yet expired.

Please check the funding status and take necessary actions.

Best regards,
ProCAT
"""

_template_funding_expired_but_has_budget = """
Dear {lead},

The project {project_name} has expired, but there is still unspent funds of
£{budget} available.

Please check the funding status and take necessary actions.

Best regards,
=======
_template_time_logged = """
Dear {user},

This is your monthly summary of project work. In {last_month_name} you have logged:

{project_work_summary}

You have invested on project work approximately {percentage}% of your time.

If you have more time to log for {last_month_name}, please do so by the 10th of
{current_month_name} in [Clockify](https://clockify.me/).

Best wishes,
>>>>>>> e13686c6
ProCAT
"""


<<<<<<< HEAD
def notify_funding_status_logic(
    date: datetime.date | None = None,
) -> None:
    """Logic for notifying the lead about funding status."""
    from .models import Funding

    if date is None:
        date = datetime.date.today()

    funds_ran_out_but_not_expired = Funding.objects.filter(
        expiry_date__gt=date, budget__lt=0
    )
    funding_expired_but_has_budget = Funding.objects.filter(
        expiry_date__lt=date, budget__gt=0
    )

    if funds_ran_out_but_not_expired.exists():
        for funding in funds_ran_out_but_not_expired:
            lead = funding.project.lead
            lead_name = lead.get_full_name() if lead is not None else "Project Leader"
            lead_email = lead.email if lead is not None else ""
            message = _template_funds_ran_out_but_not_expired.format(
                lead=lead_name,
                project_name=funding.project.name,
            )
            email_lead_project_status(lead_email, funding.project.name, message)

    if funding_expired_but_has_budget.exists():
        for funding in funding_expired_but_has_budget:
            lead = funding.project.lead
            lead_name = lead.get_full_name() if lead is not None else "Project Leader"
            lead_email = lead.email if lead is not None else ""
            message = _template_funding_expired_but_has_budget.format(
                lead=lead_name,
                project_name=funding.project.name,
                budget=funding.budget,
            )
            email_lead_project_status(lead_email, funding.project.name, message)


# Runs every day at 11:00 AM
@db_periodic_task(crontab(hour=11, minute=0))
def notify_funding_status() -> None:
    """Daily task to notify about funding status."""
    notify_funding_status_logic()
=======
def notify_monthly_time_logged_logic(
    last_month_start: datetime,
    last_month_name: str,
    current_month_start: datetime,
    current_month_name: str,
) -> None:
    """Logic to notify users about their monthly time logged."""
    from .models import TimeEntry, User

    avg_work_days_per_month = 220 / 12  # Approximately 18.33 days per month

    time_entries = TimeEntry.objects.filter(
        start_time__gte=last_month_start, end_time__lt=current_month_start
    )

    if not time_entries.exists():
        return  # No entries to process

    users = User.objects.filter(timeentry__in=time_entries).distinct()

    for user in users:
        total_hours, project_work_summary = get_logged_hours(
            time_entries.filter(user=user)
        )

        total_days = total_hours / 7  # Assuming 7 hours/workday
        percentage = round((total_days * 100) / avg_work_days_per_month, 1)

        message = _template_time_logged.format(
            user=user.get_full_name(),
            last_month_name=last_month_name,
            project_work_summary=project_work_summary,
            percentage=percentage,
            current_month_name=current_month_name,
        )

        subject = f"Your Project Time Logged Summary for {last_month_name}"

        email_user(
            subject=subject,
            message=message,
            email=user.email,
        )


# Runs on the 3rd day of every month at 10:00 AM
@db_periodic_task(crontab(day=3, hour=10))
def notify_monthly_time_logged_summary() -> None:
    """Monthly task to notify users about their time logged."""
    last_month_start, last_month_name, current_month_start, current_month_name = (
        get_current_and_last_month()
    )

    notify_monthly_time_logged_logic(
        last_month_start,
        last_month_name,
        current_month_start,
        current_month_name,
    )
>>>>>>> e13686c6
<|MERGE_RESOLUTION|>--- conflicted
+++ resolved
@@ -1,10 +1,6 @@
 """Task definitions for project notifications using Huey."""
 
-<<<<<<< HEAD
-import datetime
-=======
 from datetime import datetime
->>>>>>> e13686c6
 
 from huey import crontab
 from huey.contrib.djhuey import db_periodic_task, task
@@ -74,7 +70,83 @@
         project.check_and_notify_status()
 
 
-<<<<<<< HEAD
+_template_time_logged = """
+Dear {user},
+
+This is your monthly summary of project work. In {last_month_name} you have logged:
+
+{project_work_summary}
+
+You have invested on project work approximately {percentage}% of your time.
+
+If you have more time to log for {last_month_name}, please do so by the 10th of
+{current_month_name} in [Clockify](https://clockify.me/).
+
+Best wishes,
+ProCAT
+"""
+
+def notify_monthly_time_logged_logic(
+    last_month_start: datetime,
+    last_month_name: str,
+    current_month_start: datetime,
+    current_month_name: str,
+) -> None:
+    """Logic to notify users about their monthly time logged."""
+    from .models import TimeEntry, User
+
+    avg_work_days_per_month = 220 / 12  # Approximately 18.33 days per month
+
+    time_entries = TimeEntry.objects.filter(
+        start_time__gte=last_month_start, end_time__lt=current_month_start
+    )
+
+    if not time_entries.exists():
+        return  # No entries to process
+
+    users = User.objects.filter(timeentry__in=time_entries).distinct()
+
+    for user in users:
+        total_hours, project_work_summary = get_logged_hours(
+            time_entries.filter(user=user)
+        )
+
+        total_days = total_hours / 7  # Assuming 7 hours/workday
+        percentage = round((total_days * 100) / avg_work_days_per_month, 1)
+
+        message = _template_time_logged.format(
+            user=user.get_full_name(),
+            last_month_name=last_month_name,
+            project_work_summary=project_work_summary,
+            percentage=percentage,
+            current_month_name=current_month_name,
+        )
+
+        subject = f"Your Project Time Logged Summary for {last_month_name}"
+
+        email_user(
+            subject=subject,
+            message=message,
+            email=user.email,
+        )
+
+
+# Runs on the 3rd day of every month at 10:00 AM
+@db_periodic_task(crontab(day=3, hour=10))
+def notify_monthly_time_logged_summary() -> None:
+    """Monthly task to notify users about their time logged."""
+    last_month_start, last_month_name, current_month_start, current_month_name = (
+        get_current_and_last_month()
+    )
+
+    notify_monthly_time_logged_logic(
+        last_month_start,
+        last_month_name,
+        current_month_start,
+        current_month_name,
+    )
+
+
 _template_funds_ran_out_but_not_expired = """
 Dear {lead},
 
@@ -96,26 +168,9 @@
 Please check the funding status and take necessary actions.
 
 Best regards,
-=======
-_template_time_logged = """
-Dear {user},
-
-This is your monthly summary of project work. In {last_month_name} you have logged:
-
-{project_work_summary}
-
-You have invested on project work approximately {percentage}% of your time.
-
-If you have more time to log for {last_month_name}, please do so by the 10th of
-{current_month_name} in [Clockify](https://clockify.me/).
-
-Best wishes,
->>>>>>> e13686c6
-ProCAT
-"""
-
-
-<<<<<<< HEAD
+ProCAT
+"""
+
 def notify_funding_status_logic(
     date: datetime.date | None = None,
 ) -> None:
@@ -153,72 +208,11 @@
                 project_name=funding.project.name,
                 budget=funding.budget,
             )
-            email_lead_project_status(lead_email, funding.project.name, message)
+            email_user(lead_email, funding.project.name, message)
 
 
 # Runs every day at 11:00 AM
 @db_periodic_task(crontab(hour=11, minute=0))
 def notify_funding_status() -> None:
     """Daily task to notify about funding status."""
-    notify_funding_status_logic()
-=======
-def notify_monthly_time_logged_logic(
-    last_month_start: datetime,
-    last_month_name: str,
-    current_month_start: datetime,
-    current_month_name: str,
-) -> None:
-    """Logic to notify users about their monthly time logged."""
-    from .models import TimeEntry, User
-
-    avg_work_days_per_month = 220 / 12  # Approximately 18.33 days per month
-
-    time_entries = TimeEntry.objects.filter(
-        start_time__gte=last_month_start, end_time__lt=current_month_start
-    )
-
-    if not time_entries.exists():
-        return  # No entries to process
-
-    users = User.objects.filter(timeentry__in=time_entries).distinct()
-
-    for user in users:
-        total_hours, project_work_summary = get_logged_hours(
-            time_entries.filter(user=user)
-        )
-
-        total_days = total_hours / 7  # Assuming 7 hours/workday
-        percentage = round((total_days * 100) / avg_work_days_per_month, 1)
-
-        message = _template_time_logged.format(
-            user=user.get_full_name(),
-            last_month_name=last_month_name,
-            project_work_summary=project_work_summary,
-            percentage=percentage,
-            current_month_name=current_month_name,
-        )
-
-        subject = f"Your Project Time Logged Summary for {last_month_name}"
-
-        email_user(
-            subject=subject,
-            message=message,
-            email=user.email,
-        )
-
-
-# Runs on the 3rd day of every month at 10:00 AM
-@db_periodic_task(crontab(day=3, hour=10))
-def notify_monthly_time_logged_summary() -> None:
-    """Monthly task to notify users about their time logged."""
-    last_month_start, last_month_name, current_month_start, current_month_name = (
-        get_current_and_last_month()
-    )
-
-    notify_monthly_time_logged_logic(
-        last_month_start,
-        last_month_name,
-        current_month_start,
-        current_month_name,
-    )
->>>>>>> e13686c6
+    notify_funding_status_logic()