"""Task definitions for project notifications using Huey."""

import datetime
import logging

from django.conf import settings
from django.utils import timezone
from huey import crontab
from huey.contrib.djhuey import db_periodic_task, task

from .Clockify.api_interface import ClockifyAPI
from .models import Project, TimeEntry, User
from .notify import email_attachment, email_user, email_user_and_cc_admin
from .report import create_charges_report_for_attachment
from .utils import (
    get_admin_email,
    get_admin_name,
    get_budget_status,
    get_current_and_last_month,
    get_logged_hours,
    get_projects_with_charges_exceeding_budget,
)

logger = logging.getLogger(__name__)

_template = """
Dear {project_leader},

The project {project_name} has {threshold}% {threshold_type} left ({value} {unit}).
Please check the project status and update your time spent on it.

Best regards,
ProCAT
"""


def notify_left_threshold_logic(
    email: str,
    lead: str,
    project_name: str,
    threshold_type: str,
    threshold: int,
    value: int,
) -> None:
    """Logic for notifying the lead about project status."""
    if threshold_type not in ("effort", "weeks"):
        raise ValueError("Invalid threshold type provided.")
    unit = "days" if threshold_type == "effort" else "weeks"
    subject = f"[Project Status Update] {project_name}"
    message = _template.format(
        project_leader=lead,
        project_name=project_name,
        threshold=threshold,
        threshold_type=threshold_type.rsplit("_")[0],
        value=value,
        unit=unit,
    )

    email_user(subject, email, message)


@task()
def notify_left_threshold(
    email: str,
    lead: str,
    project_name: str,
    threshold_type: str,
    threshold: int,
    value: int,
) -> None:
    """Huey task wrapper that calls the core notify logic."""
    notify_left_threshold_logic(
        email, lead, project_name, threshold_type, threshold, value
    )


# Runs every day at 10:00 AM
@db_periodic_task(crontab(hour=10, minute=0))
def daily_project_status_check() -> None:
    """Daily task to check project statuses and notify leads."""
    from .models import Project

    projects = Project.objects.filter(status="Active")
    for project in projects:
        project.check_and_notify_status()


_template_time_logged = """
Dear {user},

This is your monthly summary of project work. In {last_month_name} you have logged:

{project_work_summary}

You have invested on project work approximately {percentage}% of your time.

If you have more time to log for {last_month_name}, please do so by the 10th of
{current_month_name} in [Clockify](https://clockify.me/).

Best wishes,
ProCAT
"""


def notify_monthly_time_logged_logic(
    last_month_start: datetime.date,
    last_month_name: str,
    current_month_start: datetime.date,
    current_month_name: str,
) -> None:
    """Logic to notify users about their monthly time logged."""
    from .models import TimeEntry, User

    avg_work_days_per_month = 220 / 12  # Approximately 18.33 days per month

    time_entries = TimeEntry.objects.filter(
        start_time__gte=last_month_start, end_time__lt=current_month_start
    )

    if not time_entries.exists():
        return  # No entries to process

    users = User.objects.filter(timeentry__in=time_entries).distinct()

    for user in users:
        total_hours, project_work_summary = get_logged_hours(
            time_entries.filter(user=user)
        )

        total_days = total_hours / 7  # Assuming 7 hours/workday
        percentage = round((total_days * 100) / avg_work_days_per_month, 1)

        message = _template_time_logged.format(
            user=user.get_full_name(),
            last_month_name=last_month_name,
            project_work_summary=project_work_summary,
            percentage=percentage,
            current_month_name=current_month_name,
        )

        subject = f"Your Project Time Logged Summary for {last_month_name}"

        email_user(
            subject=subject,
            message=message,
            email=user.email,
        )


# Runs on the 3rd day of every month at 10:00 AM
@db_periodic_task(crontab(day=3, hour=10))
def notify_monthly_time_logged_summary() -> None:
    """Monthly task to notify users about their time logged."""
    last_month_start, last_month_name, current_month_start, current_month_name = (
        get_current_and_last_month()
    )

    notify_monthly_time_logged_logic(
        last_month_start,
        last_month_name,
        current_month_start,
        current_month_name,
    )


_template_funds_ran_out_but_not_expired = """
Dear {lead},

The funding {activity} for project {project_name} has run out.

If the project has been completed, no further action is needed. Otherwise,
please check the funding status and take necessary actions.

Best regards,
ProCAT
"""

_template_funding_expired_but_has_budget = """
Dear {lead},

The project {project_name} has expired, but there is still unspent funds of
£{budget} available.

Please check the funding status and take necessary actions.

Best regards,
ProCAT
"""


def notify_funding_status_logic(
    date: datetime.date | None = None,
) -> None:
    """Logic for notifying the lead about funding status."""
    funds_ran_out_not_expired, funding_expired_budget_left = get_budget_status(
        date=date
    )

    if funds_ran_out_not_expired.exists():
        for funding in funds_ran_out_not_expired:
            subject = f"[Funding Update] {funding.project.name}"
            admin_email = get_admin_email()
            lead = funding.project.lead
            lead_name = lead.get_full_name() if lead is not None else "Project Leader"
            lead_email = lead.email if lead is not None else ""
            activity = funding.activity if funding.activity else "Funding Activity"
            message = _template_funds_ran_out_but_not_expired.format(
                lead=lead_name,
                project_name=funding.project.name,
                activity=activity,
            )
            email_user_and_cc_admin(
                subject=subject,
                message=message,
                email=lead_email,
                admin_email=admin_email,
            )

    if funding_expired_budget_left.exists():
        for funding in funding_expired_budget_left:
            subject = f"[Funding Expired] {funding.project.name}"
            admin_email = get_admin_email()
            lead = funding.project.lead
            lead_name = lead.get_full_name() if lead is not None else "Project Leader"
            lead_email = lead.email if lead is not None else ""
            message = _template_funding_expired_but_has_budget.format(
                lead=lead_name,
                project_name=funding.project.name,
                budget=funding.budget,
            )
            email_user_and_cc_admin(
                subject=subject,
                message=message,
                email=lead_email,
                admin_email=admin_email,
            )


# Runs every day at 11:00 AM
@db_periodic_task(crontab(hour=11, minute=0))
def notify_funding_status() -> None:
    """Daily task to notify about funding status."""
    notify_funding_status_logic()


_template_charges_report = """
Dear {HoRSE},

Please find attached the charges report for the last month: {month}.

Best regards,
ProCAT
"""


def email_monthly_charges_report_logic(month: int, year: int, month_name: str) -> None:
    """Logic to email the HoRSE the charges report for the last month."""
    subject = f"Charges report for {month_name}"
    admin_email = get_admin_email()
    admin_name = get_admin_name()
    message = _template_charges_report.format(
        HoRSE=admin_name, month=month_name, year=year
    )
    csv_attachment = create_charges_report_for_attachment(month, year)

    email_attachment(
        subject,
        admin_email,
        message,
        f"charges_report_{month}-{year}.csv",
        csv_attachment,
        "text/csv",
    )


# Runs on the 10th day of every month at 10:00 AM
@db_periodic_task(crontab(day=10, hour=10))
def email_monthly_charges_report() -> None:
    """Email the HoRSE the charges report for the last month."""
    last_month_start, last_month_name, _, _ = get_current_and_last_month()
    email_monthly_charges_report_logic(
        last_month_start.month, last_month_start.year, last_month_name
    )


<<<<<<< HEAD
_template_budget_exceeded = """
Dear {lead},

The total charges for project {project_name} in the last month have exceeded
the budget.

Total charges: £{total_charges}
Budget: £{budget}

Please review the project budget and take necessary actions.

Best regards,
ProCAT
"""


def notify_monthly_charges_exceeding_budget_logic(
    date: datetime.datetime | None = None,
) -> None:
    """Logic to notify project lead and admin when total charges exceed budget.

    This function checks each project to see if the total charges from all of
    their funding sources for the last month exceed the budget. If they do,
    it sends an email notification to the project lead and admin.
    """
    if date is None:
        date = datetime.datetime.today()

    projects = get_projects_with_charges_exceeding_budget(date=date)

    for project, total_charges, total_budget in projects:
        lead = project.lead
        lead_name = lead.get_full_name() if lead else "Project Leader"
        lead_email = lead.email if lead else ""

        subject = f"[Monthly Charge Exceeding Budget] {project.name}"
        message = _template_budget_exceeded.format(
            lead=lead_name,
            project_name=project.name,
            total_charges=total_charges,
            budget=total_budget,
        )

        admin_email = get_admin_email()

        email_user_and_cc_admin(
            subject=subject,
            message=message,
            email=lead_email,
            admin_email=admin_email,
        )


# Runs every 7th day of the month at 9:30 AM
@db_periodic_task(crontab(day=7, hour=9, minute=30))
def notify_monthly_charges_exceeding_budget() -> None:
    """Monthly task to notify project leads and admin when budget exceeds."""
    notify_monthly_charges_exceeding_budget_logic()
=======
def sync_clockify_time_entries() -> None:
    """Task to sync time entries from Clockify API to TimeEntry model."""
    if not settings.CLOCKIFY_API_KEY or not settings.CLOCKIFY_WORKSPACE_ID:
        logger.warning("Clockify API key not found in environment variables")
        return
    days_back = 30
    api = ClockifyAPI(settings.CLOCKIFY_API_KEY, settings.CLOCKIFY_WORKSPACE_ID)
    end_date = timezone.now()
    start_date = end_date - datetime.timedelta(days=days_back)

    projects = Project.objects.filter(status="Active").exclude(clockify_id="")
    for project in projects:
        logger.info(f"Processing project ID: {project.clockify_id}")
        payload = {
            "dateRangeStart": start_date.strftime("%Y-%m-%dT00:00:00.000Z"),
            "dateRangeEnd": end_date.strftime("%Y-%m-%dT23:59:59.000Z"),
            "detailedFilter": {"page": 1, "pageSize": 200},
            "projects": {"contains": "CONTAINS", "ids": [project.clockify_id]},
        }

        try:
            response = api.get_time_entries(payload)
        except Exception as e:
            logger.error(
                f"Error fetching time entries for project {project.clockify_id}: {e}"
            )
            continue

        entries = response.get("timeentries", [])
        if not isinstance(entries, list):
            entries = []

        for entry in entries:
            entry_id = entry.get("id") or entry.get("_id")
            project_id = entry.get("projectId")
            user_email = entry.get("userEmail")
            time_interval = entry.get("timeInterval", {})
            start = time_interval.get("start")
            end = time_interval.get("end")

            if not (project_id and user_email and start and end):
                logger.warning(f"Skipping incomplete entry: {entry_id}")
                continue

            try:
                user = User.objects.get(email=user_email)
            except User.DoesNotExist:
                logger.warning(
                    f"User {user_email} not found. Skipping entry {entry_id}."
                )
                continue

            start_time = datetime.datetime.fromisoformat(start)
            end_time = datetime.datetime.fromisoformat(end)

            TimeEntry.objects.get_or_create(
                clockify_id=entry_id,
                defaults={
                    "user": user,
                    "project": project,
                    "start_time": start_time,
                    "end_time": end_time,
                },
            )


@db_periodic_task(crontab(day_of_week="mon", hour=2, minute=0))
def sync_clockify_time_entries_task() -> None:
    """Scheduled task to sync time entries from Clockify API."""
    sync_clockify_time_entries()
    logger.info("Clockify time entries sync completed.")
>>>>>>> e9d96e43
<|MERGE_RESOLUTION|>--- conflicted
+++ resolved
@@ -283,66 +283,6 @@
     )
 
 
-<<<<<<< HEAD
-_template_budget_exceeded = """
-Dear {lead},
-
-The total charges for project {project_name} in the last month have exceeded
-the budget.
-
-Total charges: £{total_charges}
-Budget: £{budget}
-
-Please review the project budget and take necessary actions.
-
-Best regards,
-ProCAT
-"""
-
-
-def notify_monthly_charges_exceeding_budget_logic(
-    date: datetime.datetime | None = None,
-) -> None:
-    """Logic to notify project lead and admin when total charges exceed budget.
-
-    This function checks each project to see if the total charges from all of
-    their funding sources for the last month exceed the budget. If they do,
-    it sends an email notification to the project lead and admin.
-    """
-    if date is None:
-        date = datetime.datetime.today()
-
-    projects = get_projects_with_charges_exceeding_budget(date=date)
-
-    for project, total_charges, total_budget in projects:
-        lead = project.lead
-        lead_name = lead.get_full_name() if lead else "Project Leader"
-        lead_email = lead.email if lead else ""
-
-        subject = f"[Monthly Charge Exceeding Budget] {project.name}"
-        message = _template_budget_exceeded.format(
-            lead=lead_name,
-            project_name=project.name,
-            total_charges=total_charges,
-            budget=total_budget,
-        )
-
-        admin_email = get_admin_email()
-
-        email_user_and_cc_admin(
-            subject=subject,
-            message=message,
-            email=lead_email,
-            admin_email=admin_email,
-        )
-
-
-# Runs every 7th day of the month at 9:30 AM
-@db_periodic_task(crontab(day=7, hour=9, minute=30))
-def notify_monthly_charges_exceeding_budget() -> None:
-    """Monthly task to notify project leads and admin when budget exceeds."""
-    notify_monthly_charges_exceeding_budget_logic()
-=======
 def sync_clockify_time_entries() -> None:
     """Task to sync time entries from Clockify API to TimeEntry model."""
     if not settings.CLOCKIFY_API_KEY or not settings.CLOCKIFY_WORKSPACE_ID:
@@ -414,4 +354,64 @@
     """Scheduled task to sync time entries from Clockify API."""
     sync_clockify_time_entries()
     logger.info("Clockify time entries sync completed.")
->>>>>>> e9d96e43
+
+
+
+_template_budget_exceeded = """
+Dear {lead},
+
+The total charges for project {project_name} in the last month have exceeded
+the budget.
+
+Total charges: £{total_charges}
+Budget: £{budget}
+
+Please review the project budget and take necessary actions.
+
+Best regards,
+ProCAT
+"""
+
+
+def notify_monthly_charges_exceeding_budget_logic(
+    date: datetime.datetime | None = None,
+) -> None:
+    """Logic to notify project lead and admin when total charges exceed budget.
+
+    This function checks each project to see if the total charges from all of
+    their funding sources for the last month exceed the budget. If they do,
+    it sends an email notification to the project lead and admin.
+    """
+    if date is None:
+        date = datetime.datetime.today()
+
+    projects = get_projects_with_charges_exceeding_budget(date=date)
+
+    for project, total_charges, total_budget in projects:
+        lead = project.lead
+        lead_name = lead.get_full_name() if lead else "Project Leader"
+        lead_email = lead.email if lead else ""
+
+        subject = f"[Monthly Charge Exceeding Budget] {project.name}"
+        message = _template_budget_exceeded.format(
+            lead=lead_name,
+            project_name=project.name,
+            total_charges=total_charges,
+            budget=total_budget,
+        )
+
+        admin_email = get_admin_email()
+
+        email_user_and_cc_admin(
+            subject=subject,
+            message=message,
+            email=lead_email,
+            admin_email=admin_email,
+        )
+
+
+# Runs every 7th day of the month at 9:30 AM
+@db_periodic_task(crontab(day=7, hour=9, minute=30))
+def notify_monthly_charges_exceeding_budget() -> None:
+    """Monthly task to notify project leads and admin when budget exceeds."""
+    notify_monthly_charges_exceeding_budget_logic()