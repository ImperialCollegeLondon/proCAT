--- conflicted
+++ resolved
@@ -5,19 +5,14 @@
 from huey import crontab
 from huey.contrib.djhuey import db_periodic_task, task
 
-<<<<<<< HEAD
-from .notify import email_attachment, email_user
+from .notify import email_attachment, email_user, email_user_and_cc_admin
 from .report import create_charges_report_for_attachment
-from .utils import get_current_and_last_month, get_logged_hours
-=======
-from .notify import email_user, email_user_and_cc_admin
 from .utils import (
     get_admin_email,
     get_budget_status,
     get_current_and_last_month,
     get_logged_hours,
 )
->>>>>>> 9f542e7a
 
 _template = """
 Dear {project_leader},
@@ -159,12 +154,6 @@
     )
 
 
-<<<<<<< HEAD
-_template_charges_report = """
-Dear {HoRSE},
-
-Please find attached the charges report for the last month: {month}.
-=======
 _template_funds_ran_out_but_not_expired = """
 Dear {lead},
 
@@ -172,44 +161,11 @@
 
 If the project has been completed, no further action is needed. Otherwise,
 please check the funding status and take necessary actions.
->>>>>>> 9f542e7a
-
-Best regards,
-ProCAT
-"""
-
-<<<<<<< HEAD
-
-def email_monthly_charges_report_logic(month: int, year: int, month_name: str) -> None:
-    """Logic to email the HoRSE the charges report for the last month."""
-    from .models import User
-
-    HoRSE = User.objects.filter(is_superuser=True)[0]  # Assuming there is 1 superuser
-    message = _template_charges_report.format(
-        HoRSE=HoRSE.get_full_name(), month=month_name, year=year
-    )
-    csv_attachment = create_charges_report_for_attachment(month, year)
-    subject = f"Charges report for {month_name}"
-
-    email_attachment(
-        subject,
-        HoRSE.email,
-        message,
-        f"charges_report_{month}-{year}.csv",
-        csv_attachment,
-        "text/csv",
-    )
-
-
-# Runs on the 10th day of every month at 10:00 AM
-@db_periodic_task(crontab(day=10, hour=10))
-def email_monthly_charges_report() -> None:
-    """Email the HoRSE the charges report for the last month."""
-    last_month_start, last_month_name, _, _ = get_current_and_last_month()
-    email_monthly_charges_report_logic(
-        last_month_start.month, last_month_start.year, last_month_name
-    )
-=======
+
+Best regards,
+ProCAT
+"""
+
 _template_funding_expired_but_has_budget = """
 Dear {lead},
 
@@ -276,4 +232,44 @@
 def notify_funding_status() -> None:
     """Daily task to notify about funding status."""
     notify_funding_status_logic()
->>>>>>> 9f542e7a
+
+
+_template_charges_report = """
+Dear {HoRSE},
+
+Please find attached the charges report for the last month: {month}.
+
+Best regards,
+ProCAT
+"""
+
+
+def email_monthly_charges_report_logic(month: int, year: int, month_name: str) -> None:
+    """Logic to email the HoRSE the charges report for the last month."""
+    from .models import User
+
+    HoRSE = User.objects.filter(is_superuser=True)[0]  # Assuming there is 1 superuser
+    message = _template_charges_report.format(
+        HoRSE=HoRSE.get_full_name(), month=month_name, year=year
+    )
+    csv_attachment = create_charges_report_for_attachment(month, year)
+    subject = f"Charges report for {month_name}"
+
+    email_attachment(
+        subject,
+        HoRSE.email,
+        message,
+        f"charges_report_{month}-{year}.csv",
+        csv_attachment,
+        "text/csv",
+    )
+
+
+# Runs on the 10th day of every month at 10:00 AM
+@db_periodic_task(crontab(day=10, hour=10))
+def email_monthly_charges_report() -> None:
+    """Email the HoRSE the charges report for the last month."""
+    last_month_start, last_month_name, _, _ = get_current_and_last_month()
+    email_monthly_charges_report_logic(
+        last_month_start.month, last_month_start.year, last_month_name
+    )