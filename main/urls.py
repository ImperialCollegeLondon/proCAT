"""Urls module for the main app."""

from django.urls import path

from . import views

app_name = "main"

urlpatterns = [
    path("", views.index, name="index"),
    path("register/", views.RegistrationView.as_view(), name="auth_register"),
    path("projects/", views.ProjectsListView.as_view(), name="projects"),
    path(
        "projects/<slug:pk>/", views.ProjectDetailView.as_view(), name="project_detail"
    ),
<<<<<<< HEAD
    path("capacities/", views.CapacitiesListView.as_view(), name="capacities"),
=======
    path(
        "funding/<slug:pk>/", views.FundingDetailView.as_view(), name="funding_detail"
    ),
>>>>>>> cc6776c9
]<|MERGE_RESOLUTION|>--- conflicted
+++ resolved
@@ -10,14 +10,11 @@
     path("", views.index, name="index"),
     path("register/", views.RegistrationView.as_view(), name="auth_register"),
     path("projects/", views.ProjectsListView.as_view(), name="projects"),
+    path("capacities/", views.CapacitiesListView.as_view(), name="capacities"),
     path(
         "projects/<slug:pk>/", views.ProjectDetailView.as_view(), name="project_detail"
     ),
-<<<<<<< HEAD
-    path("capacities/", views.CapacitiesListView.as_view(), name="capacities"),
-=======
     path(
         "funding/<slug:pk>/", views.FundingDetailView.as_view(), name="funding_detail"
     ),
->>>>>>> cc6776c9
 ]