"""Urls module for the main app."""

from django.conf import settings
from django.urls import path

from . import views

app_name = "main"

urlpatterns = [
    path("", views.ProjectsListView.as_view(), name="projects"),
    path("funding/", views.FundingListView.as_view(), name="funding"),
    path("capacities/", views.CapacitiesListView.as_view(), name="capacities"),
    path(
        "funding/create/",
        views.FundingCreateView.as_view(),
        name="funding_create",
    ),
    path(
        "projects/create/",
        views.ProjectCreateView.as_view(),
        name="project_create",
    ),
    path(
        "funding/<slug:pk>/update",
        views.FundingUpdateView.as_view(),
        name="funding_update",
    ),
    path(
        "projects/<slug:pk>/", views.ProjectDetailView.as_view(), name="project_detail"
    ),
    path(
        "projects/<slug:pk>/update",
        views.ProjectUpdateView.as_view(),
        name="project_update",
    ),
    path(
        "projects/<slug:project_pk>/phase/<slug:pk>",
        views.ProjectPhaseDetailView.as_view(),
        name="project_phase_detail",
    ),
    path(
        "project-phase/create/",
        views.ProjectPhaseCreateView.as_view(),
        name="project_phase_create",
    ),
    path(
<<<<<<< HEAD
        "projects/<slug:project_pk>/phase/<slug:pk>/delete/",
        views.ProjectPhaseDeleteView.as_view(),
        name="project_phase_delete",
=======
        "projects/<slug:project_pk>/phase/<slug:pk>/update/",
        views.ProjectPhaseUpdateView.as_view(),
        name="project_phase_update",
>>>>>>> 4c95c684
    ),
    path(
        "funding/<slug:pk>/", views.FundingDetailView.as_view(), name="funding_detail"
    ),
    path(
        "capacity_planning/",
        views.CapacityPlanningView.as_view(),
        name="capacity_planning",
    ),
    path(
        "cost_recovery/",
        views.CostRecoveryView.as_view(),
        name="cost_recovery",
    ),
]

if settings.DEBUG and not settings.USE_OIDC:
    urlpatterns += [
        path("register/", views.RegistrationView.as_view(), name="auth_register"),
    ]<|MERGE_RESOLUTION|>--- conflicted
+++ resolved
@@ -45,15 +45,14 @@
         name="project_phase_create",
     ),
     path(
-<<<<<<< HEAD
         "projects/<slug:project_pk>/phase/<slug:pk>/delete/",
         views.ProjectPhaseDeleteView.as_view(),
         name="project_phase_delete",
-=======
+    ),
+    path(
         "projects/<slug:project_pk>/phase/<slug:pk>/update/",
         views.ProjectPhaseUpdateView.as_view(),
         name="project_phase_update",
->>>>>>> 4c95c684
     ),
     path(
         "funding/<slug:pk>/", views.FundingDetailView.as_view(), name="funding_detail"
