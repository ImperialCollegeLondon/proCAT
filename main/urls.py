--- conflicted
+++ resolved
@@ -12,15 +12,12 @@
     path("funding/", views.FundingListView.as_view(), name="funding"),
     path("capacities/", views.CapacitiesListView.as_view(), name="capacities"),
     path(
-<<<<<<< HEAD
         "funding/create/",
         views.FundingCreateView.as_view(),
         name="funding_create",
-=======
         "projects/create/",
         views.ProjectCreateView.as_view(),
         name="project_create",
->>>>>>> 191d7705
     ),
     path(
         "projects/<slug:pk>/", views.ProjectDetailView.as_view(), name="project_detail"
