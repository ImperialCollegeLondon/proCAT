--- conflicted
+++ resolved
@@ -35,15 +35,14 @@
         name="project_update",
     ),
     path(
-<<<<<<< HEAD
         "projects/<slug:project_pk>/phase/<slug:pk>",
         views.ProjectPhaseDetailView.as_view(),
         name="project_phase_detail",
-=======
+    ),
+    path(
         "project-phase/create/",
         views.ProjectPhaseCreateView.as_view(),
         name="project_phase_create",
->>>>>>> 0e7a387b
     ),
     path(
         "funding/<slug:pk>/", views.FundingDetailView.as_view(), name="funding_detail"
