{% extends "main/base.html" %}
{% load django_bootstrap5 %}
{% load django_tables2 %}
{% block content %}
  <h2>{{ project_name }}</h2>
<<<<<<< HEAD
  {% if perms.main.delete_project_phase %}
    <a class="btn btn-primary" href="{{ request.path }}/delete">✎ Delete Project Phase</a>
=======
  {% if perms.main.create_project_phase %}
    <a class="btn btn-primary" href="{{ request.path }}/update">✎ Update Project Phase</a>
>>>>>>> 4c95c684
  {% endif %}
  <!-- Object details -->
  <div class="row">
    <div class="col">
      <p>&nbsp;</p>
      {% bootstrap_form form layout='horizontal' %}
    </div>
  </div>
  <!-- Funding table -->
{% endblock content %}<|MERGE_RESOLUTION|>--- conflicted
+++ resolved
@@ -3,13 +3,11 @@
 {% load django_tables2 %}
 {% block content %}
   <h2>{{ project_name }}</h2>
-<<<<<<< HEAD
+  {% if perms.main.create_project_phase %}
+    <a class="btn btn-primary" href="{{ request.path }}/update">✎ Update Project Phase</a>
+  {% endif %}
   {% if perms.main.delete_project_phase %}
     <a class="btn btn-primary" href="{{ request.path }}/delete">✎ Delete Project Phase</a>
-=======
-  {% if perms.main.create_project_phase %}
-    <a class="btn btn-primary" href="{{ request.path }}/update">✎ Update Project Phase</a>
->>>>>>> 4c95c684
   {% endif %}
   <!-- Object details -->
   <div class="row">
