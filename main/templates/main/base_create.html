--- conflicted
+++ resolved
@@ -13,12 +13,9 @@
     <div class="text-left">{% bootstrap_button button_type="submit" content="🖫 Save" %}</div>
     <p>&nbsp;</p>
     {% bootstrap_form form layout='horizontal' %}
-<<<<<<< HEAD
     {% if perms.main.create_funding %}
       <div class="text-center">{% bootstrap_button button_type="submit" content="Save" %}</div>
     {% endif %}
-=======
->>>>>>> 90008ca8
   </form>
 
 {% endblock content %}